// Copyright (C) 2022, Ava Labs, Inc. All rights reserved.
// See the file LICENSE for licensing terms.
package cmd

import (
	"fmt"
	"os"
	"os/user"
	"path/filepath"

	"github.com/ava-labs/avalanche-cli/cmd/backendcmd"
	"github.com/ava-labs/avalanche-cli/cmd/keycmd"
	"github.com/ava-labs/avalanche-cli/cmd/networkcmd"
	"github.com/ava-labs/avalanche-cli/cmd/subnetcmd"
	"github.com/ava-labs/avalanche-cli/pkg/apmintegration"
	"github.com/ava-labs/avalanche-cli/pkg/application"
	"github.com/ava-labs/avalanche-cli/pkg/config"
	"github.com/ava-labs/avalanche-cli/pkg/constants"
	"github.com/ava-labs/avalanche-cli/pkg/prompts"
	"github.com/ava-labs/avalanche-cli/pkg/ux"
	"github.com/ava-labs/avalanchego/utils/logging"
	"github.com/ava-labs/avalanchego/utils/perms"
	"github.com/spf13/cobra"
	"github.com/spf13/viper"
	"go.uber.org/zap"
)

var (
	app *application.Avalanche

	logLevel string
	Version  = ""
	cfgFile  string
)

func NewRootCmd() *cobra.Command {
	// rootCmd represents the base command when called without any subcommands
	rootCmd := &cobra.Command{
		Use: "avalanche",
		Long: `Avalanche CLI is a command line tool that gives developers access to
everything Avalanche. This beta release specializes in helping developers
build and test subnets.

To get started, look at the documentation for the subcommands or jump right
in with avalanche subnet create myNewSubnet.`,
		PersistentPreRunE: createApp,
		Version:           Version,
	}

	// Disable printing the completion command
	rootCmd.CompletionOptions.HiddenDefaultCmd = true

	rootCmd.PersistentFlags().StringVar(&cfgFile, "config", "", "config file (default is $HOME/.avalanche-cli.json)")
	rootCmd.PersistentFlags().StringVar(&logLevel, "log-level", "ERROR", "log level for the application")

	// add sub commands
	rootCmd.AddCommand(subnetcmd.NewCmd(app))
	rootCmd.AddCommand(networkcmd.NewCmd(app))
	rootCmd.AddCommand(keycmd.NewCmd(app))

	// add hidden backend command
	rootCmd.AddCommand(backendcmd.NewCmd(app))

	return rootCmd
}

func createApp(cmd *cobra.Command, args []string) error {
	baseDir, err := setupEnv()
	if err != nil {
		return err
	}
	log, err := setupLogging(baseDir)
	if err != nil {
		return err
	}
	cf := config.New()
	app.Setup(baseDir, log, cf, prompts.NewPrompter())
<<<<<<< HEAD
	// Setup APM, skip if running a hidden command
	if !cmd.Hidden {
		usr, err := user.Current()
		if err != nil {
			app.Log.Error("unable to get system user")
			return err
		}
		apmBaseDir := filepath.Join(usr.HomeDir, constants.APMDir)
		if err = apmintegration.SetupApm(app, apmBaseDir); err != nil {
			return err
		}
	}
	cobra.OnInitialize(initConfig)
=======
	initConfig()
>>>>>>> 588d78ee
	return nil
}

func setupEnv() (string, error) {
	// Set base dir
	usr, err := user.Current()
	if err != nil {
		// no logger here yet
		fmt.Printf("unable to get system user %s\n", err)
		return "", err
	}
	baseDir := filepath.Join(usr.HomeDir, constants.BaseDirName)

	// Create base dir if it doesn't exist
	err = os.MkdirAll(baseDir, os.ModePerm)
	if err != nil {
		// no logger here yet
		fmt.Printf("failed creating the basedir %s: %s\n", baseDir, err)
		return "", err
	}

	// Create snapshots dir if it doesn't exist
	snapshotsDir := filepath.Join(baseDir, constants.SnapshotsDirName)
	if err = os.MkdirAll(snapshotsDir, os.ModePerm); err != nil {
		fmt.Printf("failed creating the snapshots dir %s: %s\n", snapshotsDir, err)
		os.Exit(1)
	}

	// Create key dir if it doesn't exist
	keyDir := filepath.Join(baseDir, constants.KeyDir)
	if err = os.MkdirAll(keyDir, os.ModePerm); err != nil {
		fmt.Printf("failed creating the key dir %s: %s\n", keyDir, err)
		os.Exit(1)
	}

	// Create custom vm dir if it doesn't exist
	vmDir := filepath.Join(baseDir, constants.CustomVMDir)
	if err = os.MkdirAll(vmDir, os.ModePerm); err != nil {
		fmt.Printf("failed creating the vm dir %s: %s\n", vmDir, err)
		os.Exit(1)
	}

	return baseDir, nil
}

func setupLogging(baseDir string) (logging.Logger, error) {
	var err error

	config := logging.Config{}
	config.LogLevel = logging.Info
	config.DisplayLevel, err = logging.ToLevel(logLevel)
	if err != nil {
		return nil, fmt.Errorf("invalid log level configured: %s", logLevel)
	}
	config.Directory = filepath.Join(baseDir, constants.LogDir)
	if err := os.MkdirAll(config.Directory, perms.ReadWriteExecute); err != nil {
		return nil, fmt.Errorf("failed creating log directory: %w", err)
	}

	// some logging config params
	config.LogFormat = logging.Colors
	config.MaxSize = constants.MaxLogFileSize
	config.MaxFiles = constants.MaxNumOfLogFiles
	config.MaxAge = constants.RetainOldFiles

	factory := logging.NewFactory(config)
	log, err := factory.Make("avalanche")
	if err != nil {
		factory.Close()
		return nil, fmt.Errorf("failed setting up logging, exiting: %w", err)
	}
	// create the user facing logger as a global var
	ux.NewUserLog(log, os.Stdout)
	return log, nil
}

// initConfig reads in config file and ENV variables if set.
func initConfig() {
	if cfgFile != "" {
		// Use config file from the flag.
		viper.SetConfigFile(cfgFile)
	} else {
		// Search for default config.
		home, err := os.UserHomeDir()
		cobra.CheckErr(err)
		viper.AddConfigPath(home)
		viper.SetConfigType(constants.DefaultConfigFileType)
		viper.SetConfigName(constants.DefaultConfigFileName)
	}

	viper.AutomaticEnv() // read in environment variables that match

	// If a config file is found, read it in.
	if err := viper.ReadInConfig(); err == nil {
		app.Log.Info("Using config file", zap.String("config-file", viper.ConfigFileUsed()))
	} else {
		app.Log.Info("No log file found")
	}
}

// Execute adds all child commands to the root command and sets flags appropriately.
// This is called by main.main(). It only needs to happen once to the rootCmd.
func Execute() {
	app = application.New()
	rootCmd := NewRootCmd()
	err := rootCmd.Execute()
	if err != nil {
		os.Exit(1)
	}
}<|MERGE_RESOLUTION|>--- conflicted
+++ resolved
@@ -75,7 +75,7 @@
 	}
 	cf := config.New()
 	app.Setup(baseDir, log, cf, prompts.NewPrompter())
-<<<<<<< HEAD
+
 	// Setup APM, skip if running a hidden command
 	if !cmd.Hidden {
 		usr, err := user.Current()
@@ -88,10 +88,9 @@
 			return err
 		}
 	}
-	cobra.OnInitialize(initConfig)
-=======
+
 	initConfig()
->>>>>>> 588d78ee
+
 	return nil
 }
 
