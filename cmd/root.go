// Copyright (C) 2022, Lux Industries Inc. All rights reserved.
// See the file LICENSE for licensing terms.
package cmd

import (
	"errors"
	"fmt"
	"os"
	"os/user"
	"path/filepath"
	"strings"
	"time"

	"github.com/luxfi/cli/cmd/configcmd"

	"github.com/luxfi/cli/cmd/backendcmd"
	"github.com/luxfi/cli/cmd/keycmd"
	"github.com/luxfi/cli/cmd/l1cmd"
	"github.com/luxfi/cli/cmd/l3cmd"
	"github.com/luxfi/cli/cmd/migratecmd"
	"github.com/luxfi/cli/cmd/networkcmd"
	"github.com/luxfi/cli/cmd/nodecmd"
	"github.com/luxfi/cli/cmd/subnetcmd"
	"github.com/luxfi/cli/cmd/transactioncmd"
	"github.com/luxfi/cli/cmd/updatecmd"
	"github.com/luxfi/cli/cmd/localcmd"
	"github.com/luxfi/cli/internal/migrations"
	"github.com/luxfi/cli/pkg/apmintegration"
	"github.com/luxfi/cli/pkg/application"
	"github.com/luxfi/cli/pkg/config"
	"github.com/luxfi/cli/pkg/constants"
	"github.com/luxfi/cli/pkg/prompts"
	"github.com/luxfi/cli/pkg/utils"
	"github.com/luxfi/cli/pkg/ux"
	"github.com/luxfi/node/utils/logging"
	"github.com/luxfi/node/utils/perms"
	"github.com/spf13/cobra"
	"github.com/spf13/viper"
	"go.uber.org/zap"
)

var (
	app *application.Lux

	logLevel  string
	Version   = ""
	cfgFile   string
	skipCheck bool
)

func NewRootCmd() *cobra.Command {
	// rootCmd represents the base command when called without any subcommands
	rootCmd := &cobra.Command{
		Use: "lux",
		Long: `Lux CLI v2 - unified toolchain for sovereign L1s, based rollups, and L3s.

Architecture:
- L1: Sovereign chains with independent validation
- L2: Based rollups or OP Stack compatible (formerly subnets)
- L3: App-specific chains on L2s

Sequencing options:
- Lux: 100ms blocks, lowest cost (default)
- Ethereum: 12s blocks, highest security
- Lux: 2s blocks, fast finality
- OP: Optimism ecosystem compatible

Features:
- EIP-4844 blob support
- Pre-confirmations (<100ms ack)
- IBC/Teleport cross-chain messaging
- Ringtail post-quantum signatures

Quick start:
  lux l1 create sovereign       # Sovereign L1
  lux l2 create rollup          # L2 (based rollup)
  lux l3 create app --l2 rollup # L3 (app chain)`,
		PersistentPreRunE: createApp,
		Version:           Version,
		PersistentPostRun: handleTracking,
	}

	// Disable printing the completion command
	rootCmd.CompletionOptions.HiddenDefaultCmd = true

	rootCmd.PersistentFlags().StringVar(&cfgFile, "config", "", "config file (default is $HOME/.cli.json)")
	rootCmd.PersistentFlags().StringVar(&logLevel, "log-level", "ERROR", "log level for the application")
	rootCmd.PersistentFlags().BoolVar(&skipCheck, constants.SkipUpdateFlag, false, "skip check for new versions")

	// add sub commands
	rootCmd.AddCommand(l1cmd.NewCmd(app))
	rootCmd.AddCommand(subnetcmd.NewCmd(app)) // l2 with subnet alias
	rootCmd.AddCommand(l3cmd.NewCmd(app))
	rootCmd.AddCommand(networkcmd.NewCmd(app))
	rootCmd.AddCommand(nodecmd.NewCmd(app))
	rootCmd.AddCommand(keycmd.NewCmd(app))

	// add hidden backend command
	rootCmd.AddCommand(backendcmd.NewCmd(app))

	// add transaction command
	rootCmd.AddCommand(transactioncmd.NewCmd(app))

	// add config command
	rootCmd.AddCommand(configcmd.NewCmd(app))

	// add update command
	rootCmd.AddCommand(updatecmd.NewCmd(app, Version))
<<<<<<< HEAD
	// add migrate command
	rootCmd.AddCommand(migratecmd.NewCmd(app))
=======
	rootCmd.AddCommand(localcmd.NewCmd(app))
>>>>>>> 9f098585
	return rootCmd
}

func createApp(cmd *cobra.Command, _ []string) error {
	baseDir, err := setupEnv()
	if err != nil {
		return err
	}
	log, err := setupLogging(baseDir)
	if err != nil {
		return err
	}
	cf := config.New()
	app.Setup(baseDir, log, cf, prompts.NewPrompter(), application.NewDownloader())

	// Setup APM, skip if running a hidden command
	if !cmd.Hidden {
		usr, err := user.Current()
		if err != nil {
			app.Log.Error("unable to get system user")
			return err
		}
		apmBaseDir := filepath.Join(usr.HomeDir, constants.APMDir)
		if err = apmintegration.SetupApm(app, apmBaseDir); err != nil {
			return err
		}
	}

	initConfig()

	if err := migrations.RunMigrations(app); err != nil {
		return err
	}

	if os.Getenv("RUN_E2E") == "" && !app.ConfigFileExists() {
		err = utils.HandleUserMetricsPreference(app)
		if err != nil {
			return err
		}
	}
	if err := checkForUpdates(cmd, app); err != nil {
		return err
	}

	return nil
}

// checkForUpdates evaluates first if the user is maybe wanting to skip the update check
// if there's no skip, it runs the update check
func checkForUpdates(cmd *cobra.Command, app *application.Lux) error {
	var (
		lastActs *application.LastActions
		err      error
	)
	// we store a timestamp of the last skip check in a file
	lastActs, err = app.ReadLastActionsFile()
	if err != nil {
		if errors.Is(err, os.ErrNotExist) {
			// if the file does not exist AND the user is requesting to skipCheck,
			// we write the new file
			if skipCheck {
				lastActs := &application.LastActions{
					LastSkipCheck: time.Now(),
				}
				app.WriteLastActionsFile(lastActs)
				return nil
			}
		}
		app.Log.Warn("failed to read last-actions file! This is non-critical but is logged", zap.Error(err))
		lastActs = &application.LastActions{}
	}

	// if the user had requested to skipCheck less than 24 hrs ago, we skip in any case
	if lastActs.LastSkipCheck != (time.Time{}) &&
		time.Now().Before(lastActs.LastSkipCheck.Add(24*time.Hour)) {
		app.Log.Debug("last checked %s, so less than 24 hrs earlier. Skipping to check for updates.",
			zap.Time("lastSkipCheck", lastActs.LastSkipCheck))
		return nil
	}

	// more than 24hrs ago or the user never asked to skip before
	// we update the timestamp and write the file again
	if skipCheck {
		if lastActs == nil {
			lastActs = &application.LastActions{}
		}
		lastActs.LastSkipCheck = time.Now()
		app.WriteLastActionsFile(lastActs)
		return nil
	}

	// at this point we want to run the check
	isUserCalled := false
	commandList := strings.Fields(cmd.CommandPath())
	if !(len(commandList) > 1 && commandList[1] == "update") {
		if err := updatecmd.Update(cmd, isUserCalled, Version); err != nil {
			if errors.Is(err, updatecmd.ErrUserAbortedInstallation) {
				return nil
			}
			if err == updatecmd.ErrNoVersion {
				ux.Logger.PrintToUser(
					"Attempted to check if a new version is available, but couldn't find the currently running version information")
				ux.Logger.PrintToUser(
					"Make sure to follow official instructions, or automatic updates won't be available for you")
				return nil
			}
			return err
		}
	}
	return nil
}

func handleTracking(cmd *cobra.Command, _ []string) {
	utils.HandleTracking(cmd, app, nil)
}

func setupEnv() (string, error) {
	// Set base dir
	usr, err := user.Current()
	if err != nil {
		// no logger here yet
		fmt.Printf("unable to get system user %s\n", err)
		return "", err
	}
	baseDir := filepath.Join(usr.HomeDir, constants.BaseDirName)

	// Create base dir if it doesn't exist
	err = os.MkdirAll(baseDir, os.ModePerm)
	if err != nil {
		// no logger here yet
		fmt.Printf("failed creating the basedir %s: %s\n", baseDir, err)
		return "", err
	}

	// Create snapshots dir if it doesn't exist
	snapshotsDir := filepath.Join(baseDir, constants.SnapshotsDirName)
	if err = os.MkdirAll(snapshotsDir, os.ModePerm); err != nil {
		fmt.Printf("failed creating the snapshots dir %s: %s\n", snapshotsDir, err)
		os.Exit(1)
	}

	// Create key dir if it doesn't exist
	keyDir := filepath.Join(baseDir, constants.KeyDir)
	if err = os.MkdirAll(keyDir, os.ModePerm); err != nil {
		fmt.Printf("failed creating the key dir %s: %s\n", keyDir, err)
		os.Exit(1)
	}

	// Create custom vm dir if it doesn't exist
	vmDir := filepath.Join(baseDir, constants.CustomVMDir)
	if err = os.MkdirAll(vmDir, os.ModePerm); err != nil {
		fmt.Printf("failed creating the vm dir %s: %s\n", vmDir, err)
		os.Exit(1)
	}

	// Create subnet dir if it doesn't exist
	subnetDir := filepath.Join(baseDir, constants.SubnetDir)
	if err = os.MkdirAll(subnetDir, os.ModePerm); err != nil {
		fmt.Printf("failed creating the subnet dir %s: %s\n", subnetDir, err)
		os.Exit(1)
	}

	// Create repos dir if it doesn't exist
	repoDir := filepath.Join(baseDir, constants.ReposDir)
	if err = os.MkdirAll(repoDir, os.ModePerm); err != nil {
		fmt.Printf("failed creating the repo dir %s: %s\n", repoDir, err)
		os.Exit(1)
	}

	pluginDir := filepath.Join(baseDir, constants.PluginDir)
	if err = os.MkdirAll(pluginDir, os.ModePerm); err != nil {
		fmt.Printf("failed creating the plugin dir %s: %s\n", pluginDir, err)
		os.Exit(1)
	}

	return baseDir, nil
}

func setupLogging(baseDir string) (logging.Logger, error) {
	var err error

	config := logging.Config{}
	config.LogLevel = logging.Info
	config.DisplayLevel, err = logging.ToLevel(logLevel)
	if err != nil {
		return nil, fmt.Errorf("invalid log level configured: %s", logLevel)
	}
	config.Directory = filepath.Join(baseDir, constants.LogDir)
	if err := os.MkdirAll(config.Directory, perms.ReadWriteExecute); err != nil {
		return nil, fmt.Errorf("failed creating log directory: %w", err)
	}

	// some logging config params
	config.LogFormat = logging.Colors
	config.MaxSize = constants.MaxLogFileSize
	config.MaxFiles = constants.MaxNumOfLogFiles
	config.MaxAge = constants.RetainOldFiles

	factory := logging.NewFactory(config)
	log, err := factory.Make("lux")
	if err != nil {
		factory.Close()
		return nil, fmt.Errorf("failed setting up logging, exiting: %w", err)
	}
	// create the user facing logger as a global var
	ux.NewUserLog(log, os.Stdout)
	return log, nil
}

// initConfig reads in config file and ENV variables if set.
func initConfig() {
	if cfgFile != "" {
		// Use config file from the flag.
		viper.SetConfigFile(cfgFile)
	} else {
		// Search for default config.
		home, err := os.UserHomeDir()
		cobra.CheckErr(err)
		viper.AddConfigPath(home)
		viper.SetConfigType(constants.DefaultConfigFileType)
		viper.SetConfigName(constants.DefaultConfigFileName)
	}

	viper.AutomaticEnv() // read in environment variables that match

	// If a config file is found, read it in.
	if err := viper.ReadInConfig(); err == nil {
		app.Log.Info("Using config file", zap.String("config-file", viper.ConfigFileUsed()))
	} else {
		app.Log.Info("No log file found")
	}
}

// Execute adds all child commands to the root command and sets flags appropriately.
// This is called by main.main(). It only needs to happen once to the rootCmd.
func Execute() {
	app = application.New()
	rootCmd := NewRootCmd()
	err := rootCmd.Execute()
	if err != nil {
		os.Exit(1)
	}
}<|MERGE_RESOLUTION|>--- conflicted
+++ resolved
@@ -106,12 +106,9 @@
 
 	// add update command
 	rootCmd.AddCommand(updatecmd.NewCmd(app, Version))
-<<<<<<< HEAD
 	// add migrate command
 	rootCmd.AddCommand(migratecmd.NewCmd(app))
-=======
 	rootCmd.AddCommand(localcmd.NewCmd(app))
->>>>>>> 9f098585
 	return rootCmd
 }
 
