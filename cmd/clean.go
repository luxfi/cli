--- conflicted
+++ resolved
@@ -23,12 +23,11 @@
 
 func clean(cmd *cobra.Command, args []string) {
 	app.Log.Info("killing gRPC server process...")
-<<<<<<< HEAD
-=======
+
 	if err := subnet.SetDefaultSnapshot(app.GetBaseDir(), true); err != nil {
 		app.Log.Warn("failed resetting default snapshot: %s\n", err)
 	}
->>>>>>> e215ea5c
+
 	if err := binutils.KillgRPCServerProcess(app); err != nil {
 		app.Log.Warn("failed killing server process: %s\n", err)
 	} else {
