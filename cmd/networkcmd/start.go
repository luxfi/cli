// Copyright (C) 2022-2025, Lux Industries Inc. All rights reserved.
// See the file LICENSE for licensing terms.
package networkcmd

import (
	"encoding/base64"
	"encoding/json"
	"fmt"
	"os"
	"os/exec"
	"path"
<<<<<<< HEAD
	"strings"
=======
	"path/filepath"
>>>>>>> cd4385e2
	"time"

	"github.com/luxfi/cli/pkg/binutils"
	"github.com/luxfi/cli/pkg/constants"
	"github.com/luxfi/cli/pkg/localnet"
	"github.com/luxfi/cli/pkg/subnet"
	"github.com/luxfi/cli/pkg/ux"
	"github.com/luxfi/cli/pkg/vm"
	"github.com/luxfi/netrunner/client"
	"github.com/luxfi/netrunner/rpcpb"
	"github.com/luxfi/netrunner/server"
	"github.com/luxfi/sdk/models"
	"github.com/spf13/cobra"
)

var (
	userProvidedLuxVersion string
	snapshotName           string
	mainnet                bool
	testnet                bool
<<<<<<< HEAD
	numValidators          int
=======
	nodePath               string // Path to custom luxd binary
>>>>>>> cd4385e2
	// BadgerDB flags
	dbEngine      string
	archiveDir    string
	archiveShared bool
	genesisImport string
)

// StartFlags contains configuration for starting a network
type StartFlags struct {
	UserProvidedAvagoVersion string
	AvagoBinaryPath          string
	UserProvidedLuxdVersion  string
	LuxdBinaryPath           string
	NumNodes                 uint32
}

// Start starts the local network with the given flags
func Start(flags StartFlags, printEndpoints bool) error {
	// For now, just call StartNetwork with nil cmd and args
	return StartNetwork(nil, nil)
}

const nodeBinaryName = "luxd"

// findNodeBinary locates the node binary using the following priority:
// 1. User-provided --node-path flag
// 2. Node binary in PATH
// 3. Relative to CLI binary: ../node/build/<nodeBinaryName>
func findNodeBinary() (string, error) {
	// Priority 1: User-provided path via --node-path flag
	if nodePath != "" {
		if _, err := os.Stat(nodePath); os.IsNotExist(err) {
			return "", fmt.Errorf("%s binary not found at specified path: %s", nodeBinaryName, nodePath)
		}
		return nodePath, nil
	}

	// Priority 2: Check if node binary is in PATH
	if binaryPath, err := exec.LookPath(nodeBinaryName); err == nil {
		return binaryPath, nil
	}

	// Priority 3: Look relative to CLI binary location
	// Get the path of the current executable
	execPath, err := os.Executable()
	if err == nil {
		// Resolve any symlinks
		execPath, err = filepath.EvalSymlinks(execPath)
		if err == nil {
			// CLI is typically at cli/bin/lux, so node binary would be at ../node/build/<nodeBinaryName>
			cliDir := filepath.Dir(filepath.Dir(execPath)) // Go up two levels from bin/lux
			relativePath := filepath.Join(cliDir, "..", "node", "build", nodeBinaryName)
			if absPath, err := filepath.Abs(relativePath); err == nil {
				if _, err := os.Stat(absPath); err == nil {
					return absPath, nil
				}
			}
		}
	}

	return "", fmt.Errorf("%s binary not found. Please either:\n"+
		"  1. Use --node-path to specify the path to %s\n"+
		"  2. Add %s to your PATH\n"+
		"  3. Build %s in the sibling node directory (../node/build/%s)",
		nodeBinaryName, nodeBinaryName, nodeBinaryName, nodeBinaryName, nodeBinaryName)
}

func newStartCmd() *cobra.Command {
	cmd := &cobra.Command{
		Use:   "start",
		Short: "Starts a local network",
		Long: `The network start command starts a local, multi-node Lux network on your machine.

By default, the command loads the default snapshot. If you provide the --snapshot-name
flag, the network loads that snapshot instead. The command fails if the local network is
already running.`,

		RunE:         StartNetwork,
		Args:         cobra.ExactArgs(0),
		SilenceUsage: true,
	}

	cmd.Flags().StringVar(&userProvidedLuxVersion, "node-version", latest, "use this version of node (ex: v1.17.12)")
	cmd.Flags().StringVar(&nodePath, "node-path", "", "path to local luxd binary (overrides --node-version)")
	cmd.Flags().StringVar(&snapshotName, "snapshot-name", constants.DefaultSnapshotName, "name of snapshot to use to start the network from")
<<<<<<< HEAD
	cmd.Flags().BoolVar(&mainnet, "mainnet", false, "start mainnet network")
	cmd.Flags().BoolVar(&testnet, "testnet", false, "start testnet network")
	cmd.Flags().IntVar(&numValidators, "num-validators", constants.LocalNetworkNumNodes, "number of validators to start")
=======
	cmd.Flags().BoolVar(&mainnet, "mainnet", false, "start a mainnet node with 5 validators")
	cmd.Flags().BoolVar(&testnet, "testnet", false, "start a testnet node with 5 validators")
>>>>>>> cd4385e2
	// BadgerDB flags
	cmd.Flags().StringVar(&dbEngine, "db-backend", "", "database backend to use (pebble, leveldb, or badgerdb)")
	cmd.Flags().StringVar(&archiveDir, "archive-path", "", "path to BadgerDB archive database (enables dual-database mode)")
	cmd.Flags().BoolVar(&archiveShared, "archive-shared", false, "enable shared read-only access to archive database")
	cmd.Flags().StringVar(&genesisImport, "genesis-path", "", "path to genesis database to import (PebbleDB or LevelDB)")

	// Add state loading flags
	AddStateFlags(cmd)

	return cmd
}

func StartNetwork(*cobra.Command, []string) error {
	// Check for conflicting flags
	if mainnet && testnet {
		return fmt.Errorf("cannot use both --mainnet and --testnet flags")
	}

	// If mainnet or testnet flag is set, delegate to the appropriate function
	if mainnet {
		return StartMainnet()
	}
	if testnet {
		return StartTestnet()
	}
	luxVersion, err := determineLuxVersion(userProvidedLuxVersion)
	if err != nil {
		return err
	}

	sd := subnet.NewLocalDeployer(app, luxVersion, "")

	if err := sd.StartServer(); err != nil {
		return err
	}

	nodeBinPath, err := sd.SetupLocalEnv()
	if err != nil {
		return err
	}

	cli, err := binutils.NewGRPCClient()
	if err != nil {
		return err
	}

	var startMsg string
	if snapshotName == constants.DefaultSnapshotName {
		startMsg = "Starting previously deployed and stopped snapshot"
	} else {
		startMsg = fmt.Sprintf("Starting previously deployed and stopped snapshot %s...", snapshotName)
	}
	ux.Logger.PrintToUser("%s", startMsg)

	// Use stable directory path for persistence across restarts
	// This eliminates the gotcha where state is lost because each restart creates a new timestamped dir
	outputDir := path.Join(app.GetRunDir(), "local_network")
	if err := os.MkdirAll(outputDir, 0755); err != nil {
		return fmt.Errorf("failed to create output directory: %w", err)
	}

	pluginDir := app.GetPluginsDir()

	loadSnapshotOpts := []client.OpOption{
		client.WithExecPath(nodeBinPath),
		client.WithRootDataDir(outputDir),
		client.WithReassignPortsIfUsed(true),
		client.WithPluginDir(pluginDir),
	}

	// load global node configs if they exist
	configStr, err := app.Conf.LoadNodeConfig()
	if err != nil {
		return err
	}

	// Build node config with BadgerDB options
	nodeConfig := make(map[string]interface{})

	// Auto-track deployed subnets - eliminates the track-subnets gotcha
	subnetIDs, trackErr := subnet.GetLocallyDeployedSubnetIDs(app)
	if trackErr == nil && len(subnetIDs) > 0 {
		trackSubnetsStr := strings.Join(subnetIDs, ",")
		ux.Logger.PrintToUser("Auto-tracking %d deployed subnet(s): %s", len(subnetIDs), trackSubnetsStr)
		// Add track-subnets to node config
		nodeConfig["track-subnets"] = trackSubnetsStr
	}
	if configStr != "" {
		if err := json.Unmarshal([]byte(configStr), &nodeConfig); err != nil {
			return fmt.Errorf("invalid node config: %w", err)
		}
	}

	// Add BadgerDB configuration if specified
	if dbEngine != "" {
		nodeConfig["db-engine"] = dbEngine
	}
	if archiveDir != "" {
		nodeConfig["archive-dir"] = archiveDir
		nodeConfig["archive-shared"] = archiveShared
	}
	if genesisImport != "" {
		nodeConfig["genesis-import"] = genesisImport
		nodeConfig["genesis-replay"] = true
		nodeConfig["genesis-verify"] = true
	}

	// Convert back to JSON
	if len(nodeConfig) > 0 {
		updatedConfigBytes, err := json.Marshal(nodeConfig)
		if err != nil {
			return fmt.Errorf("failed to marshal node config: %w", err)
		}
		loadSnapshotOpts = append(loadSnapshotOpts, client.WithGlobalNodeConfig(string(updatedConfigBytes)))
	}

	ctx := binutils.GetAsyncContext()

	// Check if we have a valid snapshot with nodes (db directory with node subdirs)
	snapshotPath := path.Join(app.GetSnapshotsDir(), "anr-snapshot-"+snapshotName)
	dbPath := path.Join(snapshotPath, "db")
	hasValidSnapshot := false

	if fi, dbErr := os.Stat(dbPath); dbErr == nil && fi.IsDir() {
		entries, _ := os.ReadDir(dbPath)
		for _, e := range entries {
			if e.IsDir() && strings.HasPrefix(e.Name(), "node") {
				hasValidSnapshot = true
				break
			}
		}
	}

	var pp *rpcpb.LoadSnapshotResponse
	var loadErr error

	if hasValidSnapshot {
		// Load from existing snapshot
		pp, loadErr = cli.LoadSnapshot(
			ctx,
			snapshotName,
			loadSnapshotOpts...,
		)

		if loadErr != nil {
			if !server.IsServerError(loadErr, server.ErrAlreadyBootstrapped) {
				return fmt.Errorf("failed to start network with the persisted snapshot: %w", loadErr)
			}
			ux.Logger.PrintToUser("Network has already been booted. Wait until healthy...")
		} else {
			ux.Logger.PrintToUser("Booting Network. Wait until healthy...")
			ux.Logger.PrintToUser("Node log path: %s/node<i>/logs", pp.ClusterInfo.RootDataDir)

			// Load existing subnet state if provided
			if err := LoadExistingSubnetState(outputDir); err != nil {
				ux.Logger.PrintToUser("Warning: Failed to load existing subnet state: %v", err)
				// Continue without the state - don't fail the entire network start
			}
		}
	} else {
		// Start fresh network - no valid snapshot with nodes exists
		ux.Logger.PrintToUser("No valid snapshot found, starting fresh local network...")

		startOpts := []client.OpOption{
			client.WithExecPath(nodeBinPath),
			client.WithNumNodes(uint32(numValidators)),
			client.WithRootDataDir(outputDir),
			client.WithReassignPortsIfUsed(true),
			client.WithPluginDir(pluginDir),
		}

		// Add global node config if present
		if len(nodeConfig) > 0 {
			updatedConfigBytes, marshalErr := json.Marshal(nodeConfig)
			if marshalErr != nil {
				return fmt.Errorf("failed to marshal node config: %w", marshalErr)
			}
			startOpts = append(startOpts, client.WithGlobalNodeConfig(string(updatedConfigBytes)))
		}

		startResp, startErr := cli.Start(ctx, nodeBinPath, startOpts...)
		if startErr != nil {
			// Check if network is already bootstrapped (started via `network start --mainnet/--testnet`)
			if server.IsServerError(startErr, server.ErrAlreadyBootstrapped) {
				ux.Logger.PrintToUser("Network has already been started. Continuing with existing network...")
			} else {
				return fmt.Errorf("failed to start fresh network: %w", startErr)
			}
		} else {
			ux.Logger.PrintToUser("Fresh network started. Wait until healthy...")
			ux.Logger.PrintToUser("Node log path: %s/node<i>/logs", startResp.ClusterInfo.RootDataDir)
		}
	}

	clusterInfo, err := subnet.WaitForHealthy(ctx, cli)
	if err != nil {
		return fmt.Errorf("failed waiting for network to become healthy: %w", err)
	}

	fmt.Println()
	if subnet.HasEndpoints(clusterInfo) {
		ux.Logger.PrintToUser("Network ready to use. Local network node endpoints:")
		ux.PrintTableEndpoints(clusterInfo)
	}

	return nil
}

func determineLuxVersion(userProvidedLuxVersion string) (string, error) {
	// a specific user provided version should override this calculation, so just return
	if userProvidedLuxVersion != latest {
		return userProvidedLuxVersion, nil
	}

	// Need to determine which subnets have been deployed
	locallyDeployedSubnets, err := subnet.GetLocallyDeployedSubnetsFromFile(app)
	if err != nil {
		return "", err
	}

	// if no subnets have been deployed, use latest
	if len(locallyDeployedSubnets) == 0 {
		return latest, nil
	}

	currentRPCVersion := -1

	// For each deployed subnet, check RPC versions
	for _, deployedSubnet := range locallyDeployedSubnets {
		sc, err := app.LoadSidecar(deployedSubnet)
		if err != nil {
			return "", err
		}

		// if you have a custom vm, you must provide the version explicitly
		// if you upgrade from evm to a custom vm, the RPC version will be 0
		if sc.VM == models.CustomVM || sc.Networks[models.Local.String()].RPCVersion == 0 {
			continue
		}

		if currentRPCVersion == -1 {
			currentRPCVersion = sc.Networks[models.Local.String()].RPCVersion
		}

		if sc.Networks[models.Local.String()].RPCVersion != currentRPCVersion {
			return "", fmt.Errorf(
				"RPC version mismatch. Expected %d, got %d for Subnet %s. Upgrade all subnets to the same RPC version to launch the network",
				currentRPCVersion,
				sc.RPCVersion,
				sc.Name,
			)
		}
	}

	// If currentRPCVersion == -1, then only custom subnets have been deployed, the user must provide the version explicitly if not latest
	if currentRPCVersion == -1 {
		ux.Logger.PrintToUser("No Subnet RPC version found. Using latest Lux version")
		return latest, nil
	}

	return vm.GetLatestLuxByProtocolVersion(
		app,
		currentRPCVersion,
		constants.LuxCompatibilityURL,
	)
}

<<<<<<< HEAD
// StartMainnet starts a mainnet network with configurable validator nodes
func StartMainnet() error {
	if numValidators < 1 {
		numValidators = constants.LocalNetworkNumNodes
	}
	ux.Logger.PrintToUser("Starting Lux mainnet with %d validators...", numValidators)
=======
// StartMainnet starts a mainnet network with 5 validator nodes
// Uses netrunner internally with genesis configuration from luxfi/genesis package
func StartMainnet() error {
	ux.Logger.PrintToUser("Starting Lux mainnet with 5 validator nodes...")
	ux.Logger.PrintToUser("Network ID: 96369")
>>>>>>> cd4385e2

	localNodePath, err := findNodeBinary()
	if err != nil {
		return err
	}

	// Use local binary instead of downloading
	sd := subnet.NewLocalDeployer(app, "", "")

	// Start netrunner server
	if err := sd.StartServer(); err != nil {
		return err
	}

	// Get gRPC client
	cli, err := binutils.NewGRPCClient()
	if err != nil {
		return err
	}

<<<<<<< HEAD
	// Historic chaindata setup
	historicChainData := "/home/z/work/lux/mainnet-data/chainData/C/db"
	if _, err := os.Stat(historicChainData); err == nil {
		ux.Logger.PrintToUser("Found historic C-Chain data at %s", historicChainData)
		// Copy to first validator's data directory will be handled post-launch
	}

	// Build mainnet configuration for single-node local development
	// Use real mainnet with staking keys and k=1 consensus parameters
	// Note: http-port and staking-port are managed by netrunner, don't set them here
	// skip-bootstrap=true is now safe because the node's createDAG() has been fixed
	// to properly initialize X-Chain and C-Chain in skip-bootstrap mode
	globalNodeConfig := `{
		"log-level": "info",
		"network-id": 96369,
		"sybil-protection-enabled": false,
		"network-health-min-conn-peers": 0
	}`

	// C-Chain runtime config (not genesis)
	chainConfigs := map[string]string{
		"C": `{
			"pruning-enabled": false,
			"local-txs-enabled": true,
			"allow-unprotected-txs": true,
			"state-sync-enabled": false,
			"eth-apis": ["eth", "personal", "admin", "debug", "web3", "net", "txpool"]
		}`,
	}

=======
	// Build mainnet configuration - netrunner will use luxfi/genesis for network ID 96369
	// This triggers local.NewMainnetConfig() in netrunner which uses configs.GetGenesis(96369)
	// Note: staking is enabled by default in luxd, no flag needed
	// http-host is required for RPC to be accessible
	globalNodeConfig := `{
		"network-id": 96369,
		"db-type": "pebbledb",
		"sybil-protection-enabled": true,
		"health-check-frequency": "30s",
		"log-level": "info",
		"http-host": "127.0.0.1",
		"api-admin-enabled": true
	}`

>>>>>>> cd4385e2
	// Build start options
	rootDataDir := path.Join(app.GetRunDir(), "mainnet-"+time.Now().Format("20060102-150405"))

	// Don't pass networkID to netrunner - let --dev flag handle the genesis internally
	// The --dev flag creates a proper single-node development network

	opts := []client.OpOption{
<<<<<<< HEAD
		client.WithExecPath(nodeBinPath),
		client.WithNumNodes(uint32(numValidators)),
		// Don't use WithNetworkId - use --dev mode for local testing
=======
		client.WithNumNodes(5),
>>>>>>> cd4385e2
		client.WithGlobalNodeConfig(globalNodeConfig),
		client.WithRootDataDir(rootDataDir),
		client.WithReassignPortsIfUsed(true),
		client.WithDynamicPorts(false), // Use fixed ports starting from 9630
	}

	// Add plugin directory if it exists
	pluginDir := app.GetPluginsDir()
	if _, err := os.Stat(pluginDir); err == nil {
		opts = append(opts, client.WithPluginDir(pluginDir))
	}

	ctx := binutils.GetAsyncContext()

<<<<<<< HEAD
	ux.Logger.PrintToUser("Starting network with %d validators...", numValidators)
	ux.Logger.PrintToUser("Network ID: 96369")
	ux.Logger.PrintToUser("Root data directory: %s", rootDataDir)

	// Start the network - first parameter is execPath (luxd binary)
	startResp, err := cli.Start(ctx, nodeBinPath, opts...)
=======
	ux.Logger.PrintToUser("Starting network with genesis from luxfi/genesis package...")
	ux.Logger.PrintToUser("Using luxd binary: %s", localNodePath)
	ux.Logger.PrintToUser("Root data directory: %s", rootDataDir)

	// Start the network - netrunner handles genesis via luxfi/genesis
	// First arg is exec path (luxd binary), not log path
	startResp, err := cli.Start(ctx, localNodePath, opts...)
>>>>>>> cd4385e2
	if err != nil {
		return fmt.Errorf("failed to start network: %w", err)
	}

	// Wait for healthy network
	ux.Logger.PrintToUser("Waiting for all validators to become healthy...")
<<<<<<< HEAD
	healthCheckStart := time.Now()
	healthy := false

	for !healthy && time.Since(healthCheckStart) < 5*time.Minute {
		statusResp, err := cli.Status(ctx)
		if err == nil && statusResp != nil && statusResp.ClusterInfo != nil {
			// Check if cluster itself is healthy
			if statusResp.ClusterInfo.Healthy && len(statusResp.ClusterInfo.NodeInfos) == numValidators {
				healthy = true
				break
			}
			ux.Logger.PrintToUser("Waiting for cluster to become healthy... (%d nodes)", len(statusResp.ClusterInfo.NodeInfos))
		}
		time.Sleep(5 * time.Second)
	}

	if !healthy {
		return fmt.Errorf("network failed to become healthy after 5 minutes")
	}

	// Copy historic chaindata to first validator
	if _, err := os.Stat(historicChainData); err == nil && len(startResp.ClusterInfo.NodeNames) > 0 {
		firstNodeName := startResp.ClusterInfo.NodeNames[0]
		if firstNodeInfo, ok := startResp.ClusterInfo.NodeInfos[firstNodeName]; ok && firstNodeInfo != nil {
			firstNodeDataDir := firstNodeInfo.DbDir
			targetCChainDir := path.Join(firstNodeDataDir, "C")

			if _, err := os.Stat(targetCChainDir); os.IsNotExist(err) {
				ux.Logger.PrintToUser("Copying historic C-Chain data to first validator...")
				cmd := exec.Command("cp", "-r", historicChainData, targetCChainDir)
				if err := cmd.Run(); err != nil {
					ux.Logger.PrintToUser("Warning: Failed to copy historic chaindata: %v", err)
				} else {
					ux.Logger.PrintToUser("Historic chaindata copied successfully")
				}
			}
		}
	}

	// Display endpoints
	ux.Logger.PrintToUser("\nMainnet started successfully with %d validators!", numValidators)
=======
	clusterInfo, err := subnet.WaitForHealthy(ctx, cli)
	if err != nil {
		return fmt.Errorf("failed waiting for network to become healthy: %w", err)
	}

	// Display endpoints
	ux.Logger.PrintToUser("\nMainnet started successfully with 5 validators!")
>>>>>>> cd4385e2
	ux.Logger.PrintToUser("\nRPC Endpoints:")

	if startResp.ClusterInfo != nil && len(startResp.ClusterInfo.NodeNames) > 0 {
		for i, nodeName := range startResp.ClusterInfo.NodeNames {
			if nodeInfo, ok := startResp.ClusterInfo.NodeInfos[nodeName]; ok && nodeInfo != nil && nodeInfo.Uri != "" {
				ux.Logger.PrintToUser("  Validator %d: %s", i+1, nodeInfo.Uri)
			}
		}
	}

	// Show table of endpoints
	if subnet.HasEndpoints(clusterInfo) {
		ux.PrintTableEndpoints(clusterInfo)
	}

	ux.Logger.PrintToUser("\nData directory: %s", rootDataDir)
	ux.Logger.PrintToUser("C-Chain RPC: http://localhost:9630/ext/bc/C/rpc")
	ux.Logger.PrintToUser("Network is ready for use!")

	// Save local network metadata so deploy commands can find the network
	// The networkDir is in the format rootDataDir/network_timestamp
	// Find the actual network directory
	networkDir := ""
	entries, err := os.ReadDir(rootDataDir)
	if err == nil {
		for _, entry := range entries {
			if entry.IsDir() && strings.HasPrefix(entry.Name(), "network_") {
				networkDir = path.Join(rootDataDir, entry.Name())
				break
			}
		}
	}
	if networkDir != "" {
		// Create tmpnet-compatible config.json for blockchain deploy commands
		if err := writeTmpnetConfig(networkDir, startResp.ClusterInfo, nodeBinPath); err != nil {
			ux.Logger.PrintToUser("Warning: Failed to write tmpnet config: %v", err)
		} else {
			ux.Logger.PrintToUser("Network config written to %s/config.json", networkDir)
		}

		if err := localnet.SaveLocalNetworkMeta(app, networkDir); err != nil {
			ux.Logger.PrintToUser("Warning: Failed to save network metadata: %v", err)
		} else {
			ux.Logger.PrintToUser("Network metadata saved to %s", networkDir)
		}
	}

	return nil
}

<<<<<<< HEAD
// tmpnetNetworkConfig represents the config.json format expected by tmpnet.ReadNetwork
type tmpnetNetworkConfig struct {
	UUID                 string                 `json:"UUID"`
	NetworkID            uint32                 `json:"NetworkID"`
	Owner                string                 `json:"Owner"`
	Genesis              json.RawMessage        `json:"Genesis,omitempty"`
	DefaultFlags         map[string]string      `json:"DefaultFlags"`
	DefaultRuntimeConfig tmpnetRuntimeConfig    `json:"DefaultRuntimeConfig,omitempty"`
	Nodes                []tmpnetNodeConfig     `json:"Nodes"`
}

type tmpnetRuntimeConfig struct {
	Process *tmpnetProcessConfig `json:"process,omitempty"`
}

type tmpnetProcessConfig struct {
	LuxPath string `json:"luxPath,omitempty"`
}

type tmpnetNodeConfig struct {
	DataDir string            `json:"DataDir"`
	Flags   map[string]string `json:"Flags,omitempty"`
}

// tmpnetNodeFileConfig represents the per-node config.json format (with flags and runtimeConfig)
type tmpnetNodeFileConfig struct {
	Flags         map[string]string   `json:"flags"`
	RuntimeConfig tmpnetRuntimeConfig `json:"runtimeConfig"`
}

// writeTmpnetConfig creates a config.json file compatible with tmpnet.ReadNetwork
func writeTmpnetConfig(networkDir string, clusterInfo *rpcpb.ClusterInfo, luxdPath string) error {
	// Build nodes list from cluster info
	nodes := make([]tmpnetNodeConfig, 0)
	if clusterInfo != nil {
		for _, nodeName := range clusterInfo.NodeNames {
			// Node directories are named node1, node2, etc.
			nodes = append(nodes, tmpnetNodeConfig{
				DataDir: nodeName, // Relative path like "node1"
				Flags:   map[string]string{},
			})
		}
	}

	// Read genesis from first node if available
	var genesisData json.RawMessage
	if len(nodes) > 0 {
		genesisPath := path.Join(networkDir, nodes[0].DataDir, "genesis.json")
		if data, err := os.ReadFile(genesisPath); err == nil {
			genesisData = data
		}
	}

	config := tmpnetNetworkConfig{
		UUID:      fmt.Sprintf("mainnet-%d-deploy", 96369),
		NetworkID: 96369,
		Owner:     "lux-cli",
		Genesis:   genesisData,
		DefaultFlags: map[string]string{
			"network-id": "96369",
		},
		DefaultRuntimeConfig: tmpnetRuntimeConfig{
			Process: &tmpnetProcessConfig{
				LuxPath: luxdPath,
			},
		},
		Nodes: nodes,
	}

	configBytes, err := json.MarshalIndent(config, "", "  ")
	if err != nil {
		return fmt.Errorf("failed to marshal config: %w", err)
	}

	configPath := path.Join(networkDir, "config.json")
	if err := os.WriteFile(configPath, configBytes, 0644); err != nil {
		return fmt.Errorf("failed to write config: %w", err)
	}

	// Write per-node config.json files
	if clusterInfo != nil && clusterInfo.NodeInfos != nil {
		for i, nodeName := range clusterInfo.NodeNames {
			nodeInfo := clusterInfo.NodeInfos[nodeName]
			if nodeInfo == nil {
				continue
			}

			nodeDir := path.Join(networkDir, nodeName)
			genesisFile := path.Join(nodeDir, "genesis.json")

			// Calculate ports based on node index
			httpPort := 9630 + (i * 2)
			stakingPort := 9631 + (i * 2)

			// Read staking credentials
			var stakingTLSKey, stakingTLSCert, stakingSignerKey string

			// Try to read staking key from node directory (base64 encoded content)
			if keyData, err := os.ReadFile(path.Join(nodeDir, "staking.key")); err == nil {
				stakingTLSKey = base64Encode(keyData)
			}
			if certData, err := os.ReadFile(path.Join(nodeDir, "staking.crt")); err == nil {
				stakingTLSCert = base64Encode(certData)
			}
			if signerData, err := os.ReadFile(path.Join(nodeDir, "signer.key")); err == nil {
				stakingSignerKey = base64Encode(signerData)
			}

			nodeConfig := tmpnetNodeFileConfig{
				Flags: map[string]string{
					"data-dir":                       nodeDir,
					"network-id":                     "96369",
					"http-port":                      fmt.Sprintf("%d", httpPort),
					"staking-port":                   fmt.Sprintf("%d", stakingPort),
					"genesis-file":                   genesisFile,
					"staking-tls-key-file-content":   stakingTLSKey,
					"staking-tls-cert-file-content":  stakingTLSCert,
					"staking-signer-key-file-content": stakingSignerKey,
				},
				RuntimeConfig: tmpnetRuntimeConfig{
					Process: &tmpnetProcessConfig{
						LuxPath: luxdPath,
					},
				},
			}

			nodeConfigBytes, err := json.MarshalIndent(nodeConfig, "", "  ")
			if err != nil {
				return fmt.Errorf("failed to marshal node config: %w", err)
			}

			nodeConfigPath := path.Join(nodeDir, "config.json")
			if err := os.WriteFile(nodeConfigPath, nodeConfigBytes, 0644); err != nil {
				return fmt.Errorf("failed to write node config: %w", err)
			}
		}
	}

	return nil
}

// base64Encode encodes bytes to base64 string
func base64Encode(data []byte) string {
	return base64.StdEncoding.EncodeToString(data)
}

// StartTestnet starts a testnet network with configurable validator nodes
func StartTestnet() error {
	if numValidators < 1 {
		numValidators = constants.LocalNetworkNumNodes
	}
	ux.Logger.PrintToUser("Starting Lux testnet with %d validators...", numValidators)

	// Check if local luxd binary exists
	localLuxdPath := "/home/z/work/lux/node/build/luxd"
	if _, err := os.Stat(localLuxdPath); os.IsNotExist(err) {
		return fmt.Errorf("luxd binary not found at %s. Please run 'make build-node' first", localLuxdPath)
	}

	// Use local binary instead of downloading
	sd := subnet.NewLocalDeployer(app, "", "")

	// Start netrunner server
	if err := sd.StartServer(); err != nil {
		return err
	}

	// Use local binary path
	nodeBinPath := localLuxdPath

=======
// StartTestnet starts a testnet network with 5 validator nodes
// Uses netrunner internally with genesis configuration from luxfi/genesis package
func StartTestnet() error {
	ux.Logger.PrintToUser("Starting Lux testnet with 5 validator nodes...")
	ux.Logger.PrintToUser("Network ID: 96368")

	localNodePath, err := findNodeBinary()
	if err != nil {
		return err
	}

	// Use local binary instead of downloading
	sd := subnet.NewLocalDeployer(app, "", "")

	// Start netrunner server
	if err := sd.StartServer(); err != nil {
		return err
	}

>>>>>>> cd4385e2
	// Get gRPC client
	cli, err := binutils.NewGRPCClient()
	if err != nil {
		return err
	}

<<<<<<< HEAD
	// Build testnet configuration for local development
	// Use testnet with staking keys and sybil protection disabled
	globalNodeConfig := `{
		"log-level": "info",
		"network-id": 96368,
		"sybil-protection-enabled": false,
		"network-health-min-conn-peers": 0
	}`

	// C-Chain runtime config (not genesis)
	chainConfigs := map[string]string{
		"C": `{
			"pruning-enabled": false,
			"local-txs-enabled": true,
			"allow-unprotected-txs": true,
			"state-sync-enabled": false,
			"eth-apis": ["eth", "personal", "admin", "debug", "web3", "net", "txpool"]
		}`,
	}

=======
	// Build testnet configuration - netrunner will use luxfi/genesis for network ID 96368
	// This triggers local.NewTestnetConfig() in netrunner which uses configs.GetGenesis(96368)
	// Note: staking is enabled by default in luxd, no flag needed
	// http-host is required for RPC to be accessible
	globalNodeConfig := `{
		"network-id": 96368,
		"db-type": "pebbledb",
		"sybil-protection-enabled": true,
		"health-check-frequency": "30s",
		"log-level": "info",
		"http-host": "127.0.0.1",
		"api-admin-enabled": true
	}`

>>>>>>> cd4385e2
	// Build start options
	rootDataDir := path.Join(app.GetRunDir(), "testnet-"+time.Now().Format("20060102-150405"))

	opts := []client.OpOption{
<<<<<<< HEAD
		client.WithExecPath(nodeBinPath),
		client.WithNumNodes(uint32(numValidators)),
=======
		client.WithNumNodes(5),
>>>>>>> cd4385e2
		client.WithGlobalNodeConfig(globalNodeConfig),
		client.WithRootDataDir(rootDataDir),
		client.WithReassignPortsIfUsed(true),
		client.WithDynamicPorts(false), // Use fixed ports starting from 9630
<<<<<<< HEAD
		client.WithChainConfigs(chainConfigs),
	}

	// Add plugin directory if it exists
	pluginDir := path.Join(app.GetPluginsDir(), "evm")
=======
	}

	// Add plugin directory if it exists
	pluginDir := app.GetPluginsDir()
>>>>>>> cd4385e2
	if _, err := os.Stat(pluginDir); err == nil {
		opts = append(opts, client.WithPluginDir(pluginDir))
	}

	ctx := binutils.GetAsyncContext()

<<<<<<< HEAD
	ux.Logger.PrintToUser("Starting network with %d validators...", numValidators)
	ux.Logger.PrintToUser("Network ID: 96368")
	ux.Logger.PrintToUser("Root data directory: %s", rootDataDir)

	// Start the network
	startResp, err := cli.Start(ctx, nodeBinPath, opts...)
=======
	ux.Logger.PrintToUser("Starting network with genesis from luxfi/genesis package...")
	ux.Logger.PrintToUser("Using luxd binary: %s", localNodePath)
	ux.Logger.PrintToUser("Root data directory: %s", rootDataDir)

	// Start the network - netrunner handles genesis via luxfi/genesis
	// First arg is exec path (luxd binary), not log path
	startResp, err := cli.Start(ctx, localNodePath, opts...)
>>>>>>> cd4385e2
	if err != nil {
		return fmt.Errorf("failed to start network: %w", err)
	}

	// Wait for healthy network
	ux.Logger.PrintToUser("Waiting for all validators to become healthy...")
<<<<<<< HEAD
	healthCheckStart := time.Now()
	healthy := false

	for !healthy && time.Since(healthCheckStart) < 5*time.Minute {
		statusResp, err := cli.Status(ctx)
		if err == nil && statusResp != nil && statusResp.ClusterInfo != nil {
			if statusResp.ClusterInfo.Healthy && len(statusResp.ClusterInfo.NodeInfos) == numValidators {
				healthy = true
				break
			}
			ux.Logger.PrintToUser("Waiting for cluster to become healthy... (%d nodes)", len(statusResp.ClusterInfo.NodeInfos))
		}
		time.Sleep(5 * time.Second)
	}

	if !healthy {
		return fmt.Errorf("network failed to become healthy after 5 minutes")
	}

	// Display endpoints
	ux.Logger.PrintToUser("\nTestnet started successfully with %d validators!", numValidators)
	ux.Logger.PrintToUser("\nRPC Endpoints:")

	if startResp.ClusterInfo != nil && len(startResp.ClusterInfo.NodeNames) > 0 {
		for i, nodeName := range startResp.ClusterInfo.NodeNames {
			if nodeInfo, ok := startResp.ClusterInfo.NodeInfos[nodeName]; ok && nodeInfo != nil && nodeInfo.Uri != "" {
				ux.Logger.PrintToUser("  Validator %d: %s", i+1, nodeInfo.Uri)
			}
		}

		// Get first node's URI
		if firstNodeInfo, ok := startResp.ClusterInfo.NodeInfos[startResp.ClusterInfo.NodeNames[0]]; ok && firstNodeInfo != nil {
			ux.Logger.PrintToUser("\nPrimary RPC endpoint: %s", firstNodeInfo.Uri)
		}
	}

	ux.Logger.PrintToUser("\nData directory: %s", rootDataDir)
=======
	clusterInfo, err := subnet.WaitForHealthy(ctx, cli)
	if err != nil {
		return fmt.Errorf("failed waiting for network to become healthy: %w", err)
	}

	// Display endpoints
	ux.Logger.PrintToUser("\nTestnet started successfully with 5 validators!")
	ux.Logger.PrintToUser("\nRPC Endpoints:")

	if startResp.ClusterInfo != nil && len(startResp.ClusterInfo.NodeNames) > 0 {
		for i, nodeName := range startResp.ClusterInfo.NodeNames {
			if nodeInfo, ok := startResp.ClusterInfo.NodeInfos[nodeName]; ok && nodeInfo != nil && nodeInfo.Uri != "" {
				ux.Logger.PrintToUser("  Validator %d: %s", i+1, nodeInfo.Uri)
			}
		}
	}

	// Show table of endpoints
	if subnet.HasEndpoints(clusterInfo) {
		ux.PrintTableEndpoints(clusterInfo)
	}

	ux.Logger.PrintToUser("\nData directory: %s", rootDataDir)
	ux.Logger.PrintToUser("C-Chain RPC: http://localhost:9630/ext/bc/C/rpc")
>>>>>>> cd4385e2
	ux.Logger.PrintToUser("Network is ready for use!")

	return nil
}<|MERGE_RESOLUTION|>--- conflicted
+++ resolved
@@ -9,11 +9,8 @@
 	"os"
 	"os/exec"
 	"path"
-<<<<<<< HEAD
+	"path/filepath"
 	"strings"
-=======
-	"path/filepath"
->>>>>>> cd4385e2
 	"time"
 
 	"github.com/luxfi/cli/pkg/binutils"
@@ -34,11 +31,8 @@
 	snapshotName           string
 	mainnet                bool
 	testnet                bool
-<<<<<<< HEAD
 	numValidators          int
-=======
 	nodePath               string // Path to custom luxd binary
->>>>>>> cd4385e2
 	// BadgerDB flags
 	dbEngine      string
 	archiveDir    string
@@ -124,14 +118,9 @@
 	cmd.Flags().StringVar(&userProvidedLuxVersion, "node-version", latest, "use this version of node (ex: v1.17.12)")
 	cmd.Flags().StringVar(&nodePath, "node-path", "", "path to local luxd binary (overrides --node-version)")
 	cmd.Flags().StringVar(&snapshotName, "snapshot-name", constants.DefaultSnapshotName, "name of snapshot to use to start the network from")
-<<<<<<< HEAD
-	cmd.Flags().BoolVar(&mainnet, "mainnet", false, "start mainnet network")
-	cmd.Flags().BoolVar(&testnet, "testnet", false, "start testnet network")
-	cmd.Flags().IntVar(&numValidators, "num-validators", constants.LocalNetworkNumNodes, "number of validators to start")
-=======
 	cmd.Flags().BoolVar(&mainnet, "mainnet", false, "start a mainnet node with 5 validators")
 	cmd.Flags().BoolVar(&testnet, "testnet", false, "start a testnet node with 5 validators")
->>>>>>> cd4385e2
+	cmd.Flags().IntVar(&numValidators, "num-validators", constants.LocalNetworkNumNodes, "number of validators to start")
 	// BadgerDB flags
 	cmd.Flags().StringVar(&dbEngine, "db-backend", "", "database backend to use (pebble, leveldb, or badgerdb)")
 	cmd.Flags().StringVar(&archiveDir, "archive-path", "", "path to BadgerDB archive database (enables dual-database mode)")
@@ -399,20 +388,14 @@
 	)
 }
 
-<<<<<<< HEAD
 // StartMainnet starts a mainnet network with configurable validator nodes
+// Uses netrunner internally with genesis configuration from luxfi/genesis package
 func StartMainnet() error {
 	if numValidators < 1 {
 		numValidators = constants.LocalNetworkNumNodes
 	}
-	ux.Logger.PrintToUser("Starting Lux mainnet with %d validators...", numValidators)
-=======
-// StartMainnet starts a mainnet network with 5 validator nodes
-// Uses netrunner internally with genesis configuration from luxfi/genesis package
-func StartMainnet() error {
-	ux.Logger.PrintToUser("Starting Lux mainnet with 5 validator nodes...")
+	ux.Logger.PrintToUser("Starting Lux mainnet with %d validator nodes...", numValidators)
 	ux.Logger.PrintToUser("Network ID: 96369")
->>>>>>> cd4385e2
 
 	localNodePath, err := findNodeBinary()
 	if err != nil {
@@ -433,38 +416,6 @@
 		return err
 	}
 
-<<<<<<< HEAD
-	// Historic chaindata setup
-	historicChainData := "/home/z/work/lux/mainnet-data/chainData/C/db"
-	if _, err := os.Stat(historicChainData); err == nil {
-		ux.Logger.PrintToUser("Found historic C-Chain data at %s", historicChainData)
-		// Copy to first validator's data directory will be handled post-launch
-	}
-
-	// Build mainnet configuration for single-node local development
-	// Use real mainnet with staking keys and k=1 consensus parameters
-	// Note: http-port and staking-port are managed by netrunner, don't set them here
-	// skip-bootstrap=true is now safe because the node's createDAG() has been fixed
-	// to properly initialize X-Chain and C-Chain in skip-bootstrap mode
-	globalNodeConfig := `{
-		"log-level": "info",
-		"network-id": 96369,
-		"sybil-protection-enabled": false,
-		"network-health-min-conn-peers": 0
-	}`
-
-	// C-Chain runtime config (not genesis)
-	chainConfigs := map[string]string{
-		"C": `{
-			"pruning-enabled": false,
-			"local-txs-enabled": true,
-			"allow-unprotected-txs": true,
-			"state-sync-enabled": false,
-			"eth-apis": ["eth", "personal", "admin", "debug", "web3", "net", "txpool"]
-		}`,
-	}
-
-=======
 	// Build mainnet configuration - netrunner will use luxfi/genesis for network ID 96369
 	// This triggers local.NewMainnetConfig() in netrunner which uses configs.GetGenesis(96369)
 	// Note: staking is enabled by default in luxd, no flag needed
@@ -479,7 +430,6 @@
 		"api-admin-enabled": true
 	}`
 
->>>>>>> cd4385e2
 	// Build start options
 	rootDataDir := path.Join(app.GetRunDir(), "mainnet-"+time.Now().Format("20060102-150405"))
 
@@ -487,13 +437,7 @@
 	// The --dev flag creates a proper single-node development network
 
 	opts := []client.OpOption{
-<<<<<<< HEAD
-		client.WithExecPath(nodeBinPath),
 		client.WithNumNodes(uint32(numValidators)),
-		// Don't use WithNetworkId - use --dev mode for local testing
-=======
-		client.WithNumNodes(5),
->>>>>>> cd4385e2
 		client.WithGlobalNodeConfig(globalNodeConfig),
 		client.WithRootDataDir(rootDataDir),
 		client.WithReassignPortsIfUsed(true),
@@ -508,14 +452,6 @@
 
 	ctx := binutils.GetAsyncContext()
 
-<<<<<<< HEAD
-	ux.Logger.PrintToUser("Starting network with %d validators...", numValidators)
-	ux.Logger.PrintToUser("Network ID: 96369")
-	ux.Logger.PrintToUser("Root data directory: %s", rootDataDir)
-
-	// Start the network - first parameter is execPath (luxd binary)
-	startResp, err := cli.Start(ctx, nodeBinPath, opts...)
-=======
 	ux.Logger.PrintToUser("Starting network with genesis from luxfi/genesis package...")
 	ux.Logger.PrintToUser("Using luxd binary: %s", localNodePath)
 	ux.Logger.PrintToUser("Root data directory: %s", rootDataDir)
@@ -523,64 +459,19 @@
 	// Start the network - netrunner handles genesis via luxfi/genesis
 	// First arg is exec path (luxd binary), not log path
 	startResp, err := cli.Start(ctx, localNodePath, opts...)
->>>>>>> cd4385e2
 	if err != nil {
 		return fmt.Errorf("failed to start network: %w", err)
 	}
 
 	// Wait for healthy network
 	ux.Logger.PrintToUser("Waiting for all validators to become healthy...")
-<<<<<<< HEAD
-	healthCheckStart := time.Now()
-	healthy := false
-
-	for !healthy && time.Since(healthCheckStart) < 5*time.Minute {
-		statusResp, err := cli.Status(ctx)
-		if err == nil && statusResp != nil && statusResp.ClusterInfo != nil {
-			// Check if cluster itself is healthy
-			if statusResp.ClusterInfo.Healthy && len(statusResp.ClusterInfo.NodeInfos) == numValidators {
-				healthy = true
-				break
-			}
-			ux.Logger.PrintToUser("Waiting for cluster to become healthy... (%d nodes)", len(statusResp.ClusterInfo.NodeInfos))
-		}
-		time.Sleep(5 * time.Second)
-	}
-
-	if !healthy {
-		return fmt.Errorf("network failed to become healthy after 5 minutes")
-	}
-
-	// Copy historic chaindata to first validator
-	if _, err := os.Stat(historicChainData); err == nil && len(startResp.ClusterInfo.NodeNames) > 0 {
-		firstNodeName := startResp.ClusterInfo.NodeNames[0]
-		if firstNodeInfo, ok := startResp.ClusterInfo.NodeInfos[firstNodeName]; ok && firstNodeInfo != nil {
-			firstNodeDataDir := firstNodeInfo.DbDir
-			targetCChainDir := path.Join(firstNodeDataDir, "C")
-
-			if _, err := os.Stat(targetCChainDir); os.IsNotExist(err) {
-				ux.Logger.PrintToUser("Copying historic C-Chain data to first validator...")
-				cmd := exec.Command("cp", "-r", historicChainData, targetCChainDir)
-				if err := cmd.Run(); err != nil {
-					ux.Logger.PrintToUser("Warning: Failed to copy historic chaindata: %v", err)
-				} else {
-					ux.Logger.PrintToUser("Historic chaindata copied successfully")
-				}
-			}
-		}
+	clusterInfo, err := subnet.WaitForHealthy(ctx, cli)
+	if err != nil {
+		return fmt.Errorf("failed waiting for network to become healthy: %w", err)
 	}
 
 	// Display endpoints
 	ux.Logger.PrintToUser("\nMainnet started successfully with %d validators!", numValidators)
-=======
-	clusterInfo, err := subnet.WaitForHealthy(ctx, cli)
-	if err != nil {
-		return fmt.Errorf("failed waiting for network to become healthy: %w", err)
-	}
-
-	// Display endpoints
-	ux.Logger.PrintToUser("\nMainnet started successfully with 5 validators!")
->>>>>>> cd4385e2
 	ux.Logger.PrintToUser("\nRPC Endpoints:")
 
 	if startResp.ClusterInfo != nil && len(startResp.ClusterInfo.NodeNames) > 0 {
@@ -600,195 +491,21 @@
 	ux.Logger.PrintToUser("C-Chain RPC: http://localhost:9630/ext/bc/C/rpc")
 	ux.Logger.PrintToUser("Network is ready for use!")
 
-	// Save local network metadata so deploy commands can find the network
-	// The networkDir is in the format rootDataDir/network_timestamp
-	// Find the actual network directory
-	networkDir := ""
-	entries, err := os.ReadDir(rootDataDir)
-	if err == nil {
-		for _, entry := range entries {
-			if entry.IsDir() && strings.HasPrefix(entry.Name(), "network_") {
-				networkDir = path.Join(rootDataDir, entry.Name())
-				break
-			}
-		}
-	}
-	if networkDir != "" {
-		// Create tmpnet-compatible config.json for blockchain deploy commands
-		if err := writeTmpnetConfig(networkDir, startResp.ClusterInfo, nodeBinPath); err != nil {
-			ux.Logger.PrintToUser("Warning: Failed to write tmpnet config: %v", err)
-		} else {
-			ux.Logger.PrintToUser("Network config written to %s/config.json", networkDir)
-		}
-
-		if err := localnet.SaveLocalNetworkMeta(app, networkDir); err != nil {
-			ux.Logger.PrintToUser("Warning: Failed to save network metadata: %v", err)
-		} else {
-			ux.Logger.PrintToUser("Network metadata saved to %s", networkDir)
-		}
-	}
-
 	return nil
 }
 
-<<<<<<< HEAD
-// tmpnetNetworkConfig represents the config.json format expected by tmpnet.ReadNetwork
-type tmpnetNetworkConfig struct {
-	UUID                 string                 `json:"UUID"`
-	NetworkID            uint32                 `json:"NetworkID"`
-	Owner                string                 `json:"Owner"`
-	Genesis              json.RawMessage        `json:"Genesis,omitempty"`
-	DefaultFlags         map[string]string      `json:"DefaultFlags"`
-	DefaultRuntimeConfig tmpnetRuntimeConfig    `json:"DefaultRuntimeConfig,omitempty"`
-	Nodes                []tmpnetNodeConfig     `json:"Nodes"`
-}
-
-type tmpnetRuntimeConfig struct {
-	Process *tmpnetProcessConfig `json:"process,omitempty"`
-}
-
-type tmpnetProcessConfig struct {
-	LuxPath string `json:"luxPath,omitempty"`
-}
-
-type tmpnetNodeConfig struct {
-	DataDir string            `json:"DataDir"`
-	Flags   map[string]string `json:"Flags,omitempty"`
-}
-
-// tmpnetNodeFileConfig represents the per-node config.json format (with flags and runtimeConfig)
-type tmpnetNodeFileConfig struct {
-	Flags         map[string]string   `json:"flags"`
-	RuntimeConfig tmpnetRuntimeConfig `json:"runtimeConfig"`
-}
-
-// writeTmpnetConfig creates a config.json file compatible with tmpnet.ReadNetwork
-func writeTmpnetConfig(networkDir string, clusterInfo *rpcpb.ClusterInfo, luxdPath string) error {
-	// Build nodes list from cluster info
-	nodes := make([]tmpnetNodeConfig, 0)
-	if clusterInfo != nil {
-		for _, nodeName := range clusterInfo.NodeNames {
-			// Node directories are named node1, node2, etc.
-			nodes = append(nodes, tmpnetNodeConfig{
-				DataDir: nodeName, // Relative path like "node1"
-				Flags:   map[string]string{},
-			})
-		}
-	}
-
-	// Read genesis from first node if available
-	var genesisData json.RawMessage
-	if len(nodes) > 0 {
-		genesisPath := path.Join(networkDir, nodes[0].DataDir, "genesis.json")
-		if data, err := os.ReadFile(genesisPath); err == nil {
-			genesisData = data
-		}
-	}
-
-	config := tmpnetNetworkConfig{
-		UUID:      fmt.Sprintf("mainnet-%d-deploy", 96369),
-		NetworkID: 96369,
-		Owner:     "lux-cli",
-		Genesis:   genesisData,
-		DefaultFlags: map[string]string{
-			"network-id": "96369",
-		},
-		DefaultRuntimeConfig: tmpnetRuntimeConfig{
-			Process: &tmpnetProcessConfig{
-				LuxPath: luxdPath,
-			},
-		},
-		Nodes: nodes,
-	}
-
-	configBytes, err := json.MarshalIndent(config, "", "  ")
-	if err != nil {
-		return fmt.Errorf("failed to marshal config: %w", err)
-	}
-
-	configPath := path.Join(networkDir, "config.json")
-	if err := os.WriteFile(configPath, configBytes, 0644); err != nil {
-		return fmt.Errorf("failed to write config: %w", err)
-	}
-
-	// Write per-node config.json files
-	if clusterInfo != nil && clusterInfo.NodeInfos != nil {
-		for i, nodeName := range clusterInfo.NodeNames {
-			nodeInfo := clusterInfo.NodeInfos[nodeName]
-			if nodeInfo == nil {
-				continue
-			}
-
-			nodeDir := path.Join(networkDir, nodeName)
-			genesisFile := path.Join(nodeDir, "genesis.json")
-
-			// Calculate ports based on node index
-			httpPort := 9630 + (i * 2)
-			stakingPort := 9631 + (i * 2)
-
-			// Read staking credentials
-			var stakingTLSKey, stakingTLSCert, stakingSignerKey string
-
-			// Try to read staking key from node directory (base64 encoded content)
-			if keyData, err := os.ReadFile(path.Join(nodeDir, "staking.key")); err == nil {
-				stakingTLSKey = base64Encode(keyData)
-			}
-			if certData, err := os.ReadFile(path.Join(nodeDir, "staking.crt")); err == nil {
-				stakingTLSCert = base64Encode(certData)
-			}
-			if signerData, err := os.ReadFile(path.Join(nodeDir, "signer.key")); err == nil {
-				stakingSignerKey = base64Encode(signerData)
-			}
-
-			nodeConfig := tmpnetNodeFileConfig{
-				Flags: map[string]string{
-					"data-dir":                       nodeDir,
-					"network-id":                     "96369",
-					"http-port":                      fmt.Sprintf("%d", httpPort),
-					"staking-port":                   fmt.Sprintf("%d", stakingPort),
-					"genesis-file":                   genesisFile,
-					"staking-tls-key-file-content":   stakingTLSKey,
-					"staking-tls-cert-file-content":  stakingTLSCert,
-					"staking-signer-key-file-content": stakingSignerKey,
-				},
-				RuntimeConfig: tmpnetRuntimeConfig{
-					Process: &tmpnetProcessConfig{
-						LuxPath: luxdPath,
-					},
-				},
-			}
-
-			nodeConfigBytes, err := json.MarshalIndent(nodeConfig, "", "  ")
-			if err != nil {
-				return fmt.Errorf("failed to marshal node config: %w", err)
-			}
-
-			nodeConfigPath := path.Join(nodeDir, "config.json")
-			if err := os.WriteFile(nodeConfigPath, nodeConfigBytes, 0644); err != nil {
-				return fmt.Errorf("failed to write node config: %w", err)
-			}
-		}
-	}
-
-	return nil
-}
-
-// base64Encode encodes bytes to base64 string
-func base64Encode(data []byte) string {
-	return base64.StdEncoding.EncodeToString(data)
-}
-
 // StartTestnet starts a testnet network with configurable validator nodes
+// Uses netrunner internally with genesis configuration from luxfi/genesis package
 func StartTestnet() error {
 	if numValidators < 1 {
 		numValidators = constants.LocalNetworkNumNodes
 	}
-	ux.Logger.PrintToUser("Starting Lux testnet with %d validators...", numValidators)
-
-	// Check if local luxd binary exists
-	localLuxdPath := "/home/z/work/lux/node/build/luxd"
-	if _, err := os.Stat(localLuxdPath); os.IsNotExist(err) {
-		return fmt.Errorf("luxd binary not found at %s. Please run 'make build-node' first", localLuxdPath)
+	ux.Logger.PrintToUser("Starting Lux testnet with %d validator nodes...", numValidators)
+	ux.Logger.PrintToUser("Network ID: 96368")
+
+	localNodePath, err := findNodeBinary()
+	if err != nil {
+		return err
 	}
 
 	// Use local binary instead of downloading
@@ -799,58 +516,12 @@
 		return err
 	}
 
-	// Use local binary path
-	nodeBinPath := localLuxdPath
-
-=======
-// StartTestnet starts a testnet network with 5 validator nodes
-// Uses netrunner internally with genesis configuration from luxfi/genesis package
-func StartTestnet() error {
-	ux.Logger.PrintToUser("Starting Lux testnet with 5 validator nodes...")
-	ux.Logger.PrintToUser("Network ID: 96368")
-
-	localNodePath, err := findNodeBinary()
-	if err != nil {
-		return err
-	}
-
-	// Use local binary instead of downloading
-	sd := subnet.NewLocalDeployer(app, "", "")
-
-	// Start netrunner server
-	if err := sd.StartServer(); err != nil {
-		return err
-	}
-
->>>>>>> cd4385e2
 	// Get gRPC client
 	cli, err := binutils.NewGRPCClient()
 	if err != nil {
 		return err
 	}
 
-<<<<<<< HEAD
-	// Build testnet configuration for local development
-	// Use testnet with staking keys and sybil protection disabled
-	globalNodeConfig := `{
-		"log-level": "info",
-		"network-id": 96368,
-		"sybil-protection-enabled": false,
-		"network-health-min-conn-peers": 0
-	}`
-
-	// C-Chain runtime config (not genesis)
-	chainConfigs := map[string]string{
-		"C": `{
-			"pruning-enabled": false,
-			"local-txs-enabled": true,
-			"allow-unprotected-txs": true,
-			"state-sync-enabled": false,
-			"eth-apis": ["eth", "personal", "admin", "debug", "web3", "net", "txpool"]
-		}`,
-	}
-
-=======
 	// Build testnet configuration - netrunner will use luxfi/genesis for network ID 96368
 	// This triggers local.NewTestnetConfig() in netrunner which uses configs.GetGenesis(96368)
 	// Note: staking is enabled by default in luxd, no flag needed
@@ -865,47 +536,25 @@
 		"api-admin-enabled": true
 	}`
 
->>>>>>> cd4385e2
 	// Build start options
 	rootDataDir := path.Join(app.GetRunDir(), "testnet-"+time.Now().Format("20060102-150405"))
 
 	opts := []client.OpOption{
-<<<<<<< HEAD
-		client.WithExecPath(nodeBinPath),
 		client.WithNumNodes(uint32(numValidators)),
-=======
-		client.WithNumNodes(5),
->>>>>>> cd4385e2
 		client.WithGlobalNodeConfig(globalNodeConfig),
 		client.WithRootDataDir(rootDataDir),
 		client.WithReassignPortsIfUsed(true),
 		client.WithDynamicPorts(false), // Use fixed ports starting from 9630
-<<<<<<< HEAD
-		client.WithChainConfigs(chainConfigs),
-	}
-
-	// Add plugin directory if it exists
-	pluginDir := path.Join(app.GetPluginsDir(), "evm")
-=======
 	}
 
 	// Add plugin directory if it exists
 	pluginDir := app.GetPluginsDir()
->>>>>>> cd4385e2
 	if _, err := os.Stat(pluginDir); err == nil {
 		opts = append(opts, client.WithPluginDir(pluginDir))
 	}
 
 	ctx := binutils.GetAsyncContext()
 
-<<<<<<< HEAD
-	ux.Logger.PrintToUser("Starting network with %d validators...", numValidators)
-	ux.Logger.PrintToUser("Network ID: 96368")
-	ux.Logger.PrintToUser("Root data directory: %s", rootDataDir)
-
-	// Start the network
-	startResp, err := cli.Start(ctx, nodeBinPath, opts...)
-=======
 	ux.Logger.PrintToUser("Starting network with genesis from luxfi/genesis package...")
 	ux.Logger.PrintToUser("Using luxd binary: %s", localNodePath)
 	ux.Logger.PrintToUser("Root data directory: %s", rootDataDir)
@@ -913,31 +562,15 @@
 	// Start the network - netrunner handles genesis via luxfi/genesis
 	// First arg is exec path (luxd binary), not log path
 	startResp, err := cli.Start(ctx, localNodePath, opts...)
->>>>>>> cd4385e2
 	if err != nil {
 		return fmt.Errorf("failed to start network: %w", err)
 	}
 
 	// Wait for healthy network
 	ux.Logger.PrintToUser("Waiting for all validators to become healthy...")
-<<<<<<< HEAD
-	healthCheckStart := time.Now()
-	healthy := false
-
-	for !healthy && time.Since(healthCheckStart) < 5*time.Minute {
-		statusResp, err := cli.Status(ctx)
-		if err == nil && statusResp != nil && statusResp.ClusterInfo != nil {
-			if statusResp.ClusterInfo.Healthy && len(statusResp.ClusterInfo.NodeInfos) == numValidators {
-				healthy = true
-				break
-			}
-			ux.Logger.PrintToUser("Waiting for cluster to become healthy... (%d nodes)", len(statusResp.ClusterInfo.NodeInfos))
-		}
-		time.Sleep(5 * time.Second)
-	}
-
-	if !healthy {
-		return fmt.Errorf("network failed to become healthy after 5 minutes")
+	clusterInfo, err := subnet.WaitForHealthy(ctx, cli)
+	if err != nil {
+		return fmt.Errorf("failed waiting for network to become healthy: %w", err)
 	}
 
 	// Display endpoints
@@ -950,30 +583,6 @@
 				ux.Logger.PrintToUser("  Validator %d: %s", i+1, nodeInfo.Uri)
 			}
 		}
-
-		// Get first node's URI
-		if firstNodeInfo, ok := startResp.ClusterInfo.NodeInfos[startResp.ClusterInfo.NodeNames[0]]; ok && firstNodeInfo != nil {
-			ux.Logger.PrintToUser("\nPrimary RPC endpoint: %s", firstNodeInfo.Uri)
-		}
-	}
-
-	ux.Logger.PrintToUser("\nData directory: %s", rootDataDir)
-=======
-	clusterInfo, err := subnet.WaitForHealthy(ctx, cli)
-	if err != nil {
-		return fmt.Errorf("failed waiting for network to become healthy: %w", err)
-	}
-
-	// Display endpoints
-	ux.Logger.PrintToUser("\nTestnet started successfully with 5 validators!")
-	ux.Logger.PrintToUser("\nRPC Endpoints:")
-
-	if startResp.ClusterInfo != nil && len(startResp.ClusterInfo.NodeNames) > 0 {
-		for i, nodeName := range startResp.ClusterInfo.NodeNames {
-			if nodeInfo, ok := startResp.ClusterInfo.NodeInfos[nodeName]; ok && nodeInfo != nil && nodeInfo.Uri != "" {
-				ux.Logger.PrintToUser("  Validator %d: %s", i+1, nodeInfo.Uri)
-			}
-		}
 	}
 
 	// Show table of endpoints
@@ -983,7 +592,6 @@
 
 	ux.Logger.PrintToUser("\nData directory: %s", rootDataDir)
 	ux.Logger.PrintToUser("C-Chain RPC: http://localhost:9630/ext/bc/C/rpc")
->>>>>>> cd4385e2
 	ux.Logger.PrintToUser("Network is ready for use!")
 
 	return nil
