// Copyright (C) 2022, Ava Labs, Inc. All rights reserved.
// See the file LICENSE for licensing terms.
package subnetcmd

import (
	"encoding/json"
	"errors"
	"fmt"
	"os"
	"path/filepath"
	"strconv"
	"strings"

	"github.com/ava-labs/avalanche-cli/pkg/binutils"
	"github.com/ava-labs/avalanche-cli/pkg/constants"
	"github.com/ava-labs/avalanche-cli/pkg/key"
	"github.com/ava-labs/avalanche-cli/pkg/models"
	"github.com/ava-labs/avalanche-cli/pkg/subnet"
	"github.com/ava-labs/avalanche-cli/pkg/ux"
	"github.com/ava-labs/coreth/core"
	spacesvmchain "github.com/ava-labs/spacesvm/chain"
	"github.com/spf13/cobra"
	"go.uber.org/zap"
)

var (
	deployLocal   bool
	deployTestnet bool
	deployMainnet bool
	keyName       string
	threshold     uint32
	controlKeys   []string
	avagoVersion  string

	errMutuallyExlusive = errors.New("--local, --fuji (resp. --testnet) and --mainnet are mutually exclusive")
)

// avalanche subnet deploy
func newDeployCmd() *cobra.Command {
	cmd := &cobra.Command{
		Use:   "deploy [subnetName]",
		Short: "Deploys a subnet configuration",
		Long: `The subnet deploy command deploys your subnet configuration locally, to
Fuji Testnet, or to Mainnet. Currently, the beta release only supports
local and Fuji deploys.

At the end of the call, the command will print the RPC URL you can use
to interact with the subnet.

Subnets may only be deployed once. Subsequent calls of deploy to the
same network (local, Fuji, Mainnet) are not allowed. If you'd like to
redeploy a subnet locally for testing, you must first call avalanche
network clean to reset all deployed chain state. Subsequent local
deploys will redeploy the chain with fresh state. The same subnet can
be deployed to multiple networks, so you can take your locally tested
subnet and deploy it on Fuji or Mainnet.`,
		SilenceUsage: true,
		RunE:         deploySubnet,
		Args:         cobra.ExactArgs(1),
	}
	cmd.Flags().BoolVarP(&deployLocal, "local", "l", false, "deploy to a local network")
	cmd.Flags().BoolVarP(&deployTestnet, "testnet", "t", false, "deploy to testnet (alias to `fuji`)")
	cmd.Flags().BoolVarP(&deployTestnet, "fuji", "f", false, "deploy to fuji (alias to `testnet`")
	cmd.Flags().BoolVarP(&deployMainnet, "mainnet", "m", false, "deploy to mainnet (not yet supported)")
	cmd.Flags().StringVar(&avagoVersion, "avalanchego-version", "latest", "use this version of avalanchego (ex: v1.17.12)")
	cmd.Flags().StringVarP(&keyName, "key", "k", "", "select the key to use [fuji deploys]")
	cmd.Flags().Uint32Var(&threshold, "threshold", 0, "required number of control key signatures to add a validator [fuji deploys]")
	cmd.Flags().StringSliceVar(&controlKeys, "control-keys", nil, "addresses that may add new validators to the subnet [fuji deploys]")
	return cmd
}

func getChainsInSubnet(subnetName string) ([]string, error) {
	files, err := os.ReadDir(app.GetBaseDir())
	if err != nil {
		return nil, fmt.Errorf("failed to read baseDir: %w", err)
	}

	chains := []string{}

	for _, f := range files {
		if strings.Contains(f.Name(), constants.SidecarSuffix) {
			// read in sidecar file
			path := filepath.Join(app.GetBaseDir(), f.Name())
			jsonBytes, err := os.ReadFile(path)
			if err != nil {
				return nil, fmt.Errorf("failed reading file %s: %w", path, err)
			}

			var sc models.Sidecar
			err = json.Unmarshal(jsonBytes, &sc)
			if err != nil {
				return nil, fmt.Errorf("failed unmarshaling file %s: %w", path, err)
			}
			if sc.Subnet == subnetName {
				chains = append(chains, sc.Name)
			}
		}
	}
	return chains, nil
}

// deploySubnet is the cobra command run for deploying subnets
func deploySubnet(cmd *cobra.Command, args []string) error {
	chains, err := validateSubnetNameAndGetChains(args)
	if err != nil {
		return err
	}

	chain := chains[0]

	sc, err := app.LoadSidecar(chain)
	if err != nil {
		return fmt.Errorf("failed to load sidecar for later update: %w", err)
	}

	if sc.ImportedFromAPM {
		return errors.New("unable to deploy subnets imported from a repo")
	}

	// get the network to deploy to
	var network models.Network

	if err := checkMutuallyExclusive(deployLocal, deployTestnet, deployMainnet); err != nil {
		return err
	}

	switch {
	case deployLocal:
		network = models.Local
	case deployTestnet:
		network = models.Fuji
	case deployMainnet:
		network = models.Mainnet
	}

	if network == models.Undefined {
		// no flag was set, prompt user
		networkStr, err := app.Prompt.CaptureList(
			"Choose a network to deploy on",
			[]string{models.Local.String(), models.Fuji.String(), models.Mainnet.String()},
		)
		if err != nil {
			return err
		}
		network = models.NetworkFromString(networkStr)
	}

	// deploy based on chosen network
	ux.Logger.PrintToUser("Deploying %s to %s", chains, network.String())
	chainGenesis, err := app.LoadRawGenesis(chain)
	if err != nil {
		return err
	}

	sidecar, err := app.LoadSidecar(chain)
	if err != nil {
		return err
	}

	// validate genesis as far as possible previous to deploy
	switch sidecar.VM {
	case models.SubnetEvm:
		var genesis core.Genesis
		err = json.Unmarshal(chainGenesis, &genesis)
	case models.SpacesVM:
		var genesis spacesvmchain.Genesis
		err = json.Unmarshal(chainGenesis, &genesis)
	default:
		var genesis map[string]interface{}
		err = json.Unmarshal(chainGenesis, &genesis)
	}
	if err != nil {
		return fmt.Errorf("failed to validate genesis format: %w", err)
	}

	genesisPath := app.GetGenesisPath(chain)

	switch network {
	case models.Local:
		app.Log.Debug("Deploy local")
<<<<<<< HEAD

		var vmDir string
=======
>>>>>>> 588d78ee

		// copy vm binary to the expected location, first downloading it if necessary
		var vmBin string
		switch sidecar.VM {
		case models.SubnetEvm:
			vmBin, err = binutils.SetupSubnetEVM(app, sidecar.VMVersion)
			if err != nil {
				return fmt.Errorf("failed to install subnet-evm: %w", err)
			}
		case models.SpacesVM:
			vmBin, err = binutils.SetupSpacesVM(app, sidecar.VMVersion)
			if err != nil {
				return fmt.Errorf("failed to install spacesvm: %w", err)
			}
		case models.CustomVM:
			vmBin = binutils.SetupCustomBin(app, chain)
		default:
			return fmt.Errorf("unknown vm: %s", sidecar.VM)
		}

		deployer := subnet.NewLocalDeployer(app, avagoVersion, vmBin)
		subnetID, blockchainID, err := deployer.DeployToLocalNetwork(chain, chainGenesis, genesisPath)
		if err != nil {
			if deployer.BackendStartedHere() {
				if innerErr := binutils.KillgRPCServerProcess(app); innerErr != nil {
					app.Log.Warn("tried to kill the gRPC server process but it failed", zap.Error(innerErr))
				}
			}
			return err
		}
		if sidecar.Networks == nil {
			sidecar.Networks = make(map[string]models.NetworkData)
		}
		sidecar.Networks[models.Local.String()] = models.NetworkData{
			SubnetID:     subnetID,
			BlockchainID: blockchainID,
		}
		if err := app.UpdateSidecar(&sidecar); err != nil {
			return fmt.Errorf("creation of chains and subnet was successful, but failed to update sidecar: %w", err)
		}
		return nil

	case models.Fuji: // just make the switch pass
		if keyName == "" {
			keyName, err = captureKeyName()
			if err != nil {
				if err == errNoKeys {
					ux.Logger.PrintToUser("No private keys have been found. Deployment to fuji without a private key is not possible. Create a new one with `avalanche key create`.")
				}
				return err
			}
		}

	case models.Mainnet: // in the future, just make the switch pass, fuij/main implementation is the same (for now)
		return errors.New("deploying to mainnet is not yet supported") // for now not supported
	default:
		return errors.New("not implemented")
	}

	// used in E2E to simulate public network execution paths on a local network
	if os.Getenv(constants.SimulatePublicNetwork) != "" {
		network = models.Local
	}

	// from here on we are assuming a public deploy

	// prompt for control keys
	if controlKeys == nil {
		var cancelled bool
		controlKeys, cancelled, err = getControlKeys(network, keyName)
		if err != nil {
			return err
		}
		if cancelled {
			ux.Logger.PrintToUser("User cancelled. No subnet deployed")
			return nil
		}
	}

	ux.Logger.PrintToUser("Your Subnet's control keys: %s", controlKeys)

	// prompt for threshold
	if len(controlKeys) > 0 && threshold == 0 {
		threshold, err = getThreshold(len(controlKeys))
		if err != nil {
			return err
		}
	}

	// deploy to public network
	deployer := subnet.NewPublicDeployer(app, app.GetKeyPath(keyName), network)
	subnetID, blockchainID, err := deployer.Deploy(controlKeys, threshold, chain, chainGenesis)
	if err != nil {
		return err
	}

	// update sidecar
	// TODO: need to do something for backwards compatibility?
	nets := sidecar.Networks
	if nets == nil {
		nets = make(map[string]models.NetworkData)
	}
	nets[network.String()] = models.NetworkData{
		SubnetID:     subnetID,
		BlockchainID: blockchainID,
	}
	sidecar.Networks = nets
	return app.UpdateSidecar(&sidecar)
}

func getControlKeys(network models.Network, keyName string) ([]string, bool, error) {
	controlKeysInitialPrompt := "Configure which addresses may add new validators to the subnet.\n" +
		"These addresses are known as your control keys. You will also\n" +
		"set how many control keys are required to add a validator (the threshold)."
	moreKeysPrompt := "How would you like to set your control keys?"

	ux.Logger.PrintToUser(controlKeysInitialPrompt)

	const (
		useAll       = "Use all stored keys"
		creationOnly = "Use creation key only"
		custom       = "Custom list"
	)

	listDecision, err := app.Prompt.CaptureList(
		moreKeysPrompt, []string{useAll, creationOnly, custom},
	)
	if err != nil {
		return nil, false, err
	}

	var (
		keys      []string
		cancelled bool
	)

	switch listDecision {
	case useAll:
		keys, err = useAllKeys(network)
	case creationOnly:
		keys, err = loadCreationKey(network, keyName)
	case custom:
		keys, cancelled, err = enterCustomKeys(network)
	}
	if err != nil {
		return nil, false, err
	}
	if cancelled {
		return nil, true, nil
	}
	return keys, false, nil
}

func useAllKeys(network models.Network) ([]string, error) {
	existing := []string{}

	files, err := os.ReadDir(app.GetKeyDir())
	if err != nil {
		return nil, err
	}

	keyPaths := make([]string, 0, len(files))

	for _, f := range files {
		if strings.HasSuffix(f.Name(), constants.KeySuffix) {
			keyPaths = append(keyPaths, filepath.Join(app.GetKeyDir(), f.Name()))
		}
	}

	for _, kp := range keyPaths {
		k, err := key.LoadSoft(network.NetworkID(), kp)
		if err != nil {
			return nil, err
		}

		existing = append(existing, k.P()...)
	}

	return existing, nil
}

func loadCreationKey(network models.Network, keyName string) ([]string, error) {
	path := filepath.Join(app.GetKeyDir(), keyName+constants.KeySuffix)
	k, err := key.LoadSoft(network.NetworkID(), path)
	if err != nil {
		return nil, err
	}

	return k.P(), nil
}

func convertCtrlKeys(list []any, canceled bool, err error) ([]string, bool, error) {
	ctrlKeys := make([]string, len(list))
	var (
		key string
		ok  bool
	)
	for i, k := range list {
		if key, ok = k.(string); !ok {
			return nil, false, fmt.Errorf("expected string but got %T", key)
		}
		ctrlKeys[i] = key
	}
	return ctrlKeys, canceled, err
}

func enterCustomKeys(network models.Network) ([]string, bool, error) {
	controlKeysPrompt := "Enter control keys"
	for {
		// ask in a loop so that if some condition is not met we can keep asking
		controlKeys, cancelled, err := controlKeysLoop(controlKeysPrompt, network)
		if err != nil {
			return nil, false, err
		}
		if cancelled {
			return nil, cancelled, nil
		}
		if len(controlKeys) == 0 {
			ux.Logger.PrintToUser("This tool does not allow to proceed without any control key set")
		} else {
			return controlKeys, false, nil
		}
	}
}

// controlKeysLoop asks as many controlkeys the user requires, until Done or Cancel is selected
func controlKeysLoop(controlKeysPrompt string, network models.Network) ([]string, bool, error) {
	label := "Control key"
	info := "Control keys are P-Chain addresses which have admin rights on the subnet.\n" +
		"Only private keys which control such addresses are allowed to make changes on the subnet"
	arg := network
	addressPrompt := "Enter P-Chain address (Example: P-...)"
	list, canceled, err := app.Prompt.CaptureListDecision(
		// we need this to be able to mock test
		app.Prompt,
		// the main prompt for entering address keys
		controlKeysPrompt,
		// the Capture function to use
		app.Prompt.CapturePChainAddress,
		// the prompt for each address
		addressPrompt,
		// label describes the entity we are prompting for (e.g. address, control key, etc.)
		label,
		// optional parameter to allow the user to print the info string for more information
		info,
		// optional parameter if the Capture function needs an argument (CapturePChainAddress requires network)
		arg,
	)

	return convertCtrlKeys(list, canceled, err)
}

// getThreshold prompts for the threshold of addresses as a number
func getThreshold(maxLen int) (uint32, error) {
	// create a list of indexes so the user only has the option to choose what is the theshold
	// instead of entering
	indexList := make([]string, maxLen)
	for i := 0; i < maxLen; i++ {
		indexList[i] = strconv.Itoa(i + 1)
	}
	threshold, err := app.Prompt.CaptureList("Select required number of control key signatures to add a validator", indexList)
	if err != nil {
		return 0, err
	}
	intTh, err := strconv.ParseUint(threshold, 0, 32)
	if err != nil {
		return 0, err
	}
	// this now should technically not happen anymore, but let's leave it as a double stitch
	if int(intTh) > maxLen {
		return 0, fmt.Errorf("the threshold can't be bigger than the number of control keys")
	}
	return uint32(intTh), err
}

func validateSubnetNameAndGetChains(args []string) ([]string, error) {
	// this should not be necessary but some bright guy might just be creating
	// the genesis by hand or something...
	if err := checkInvalidSubnetNames(args[0]); err != nil {
		return nil, fmt.Errorf("subnet name %s is invalid: %w", args[0], err)
	}
	// Check subnet exists
	// TODO create a file that lists chains by subnet for fast querying
	chains, err := getChainsInSubnet(args[0])
	if err != nil {
		return nil, fmt.Errorf("failed to getChainsInSubnet: %w", err)
	}

	if len(chains) == 0 {
		return nil, errors.New("Invalid subnet " + args[0])
	}

	return chains, nil
}

func checkMutuallyExclusive(flagA bool, flagB bool, flagC bool) error {
	if flagA && flagB || flagB && flagC || flagA && flagC {
		return errMutuallyExlusive
	}
	return nil
}<|MERGE_RESOLUTION|>--- conflicted
+++ resolved
@@ -178,11 +178,6 @@
 	switch network {
 	case models.Local:
 		app.Log.Debug("Deploy local")
-<<<<<<< HEAD
-
-		var vmDir string
-=======
->>>>>>> 588d78ee
 
 		// copy vm binary to the expected location, first downloading it if necessary
 		var vmBin string
