// Copyright (C) 2022, Ava Labs, Inc. All rights reserved.
// See the file LICENSE for licensing terms.
package subnetcmd

import (
	"context"
	"errors"
	"fmt"
	"math"
	"os"
	"strings"
	"time"

<<<<<<< HEAD
	"github.com/ava-labs/avalanche-cli/pkg/metrics"

	"github.com/ava-labs/avalanche-cli/pkg/txutils"

	"github.com/ava-labs/avalanche-cli/pkg/prompts"
	"github.com/ava-labs/avalanchego/vms/components/verify"

	"github.com/ava-labs/avalanchego/vms/platformvm"

=======
>>>>>>> 49ac542c
	"github.com/ava-labs/avalanche-cli/pkg/constants"
	es "github.com/ava-labs/avalanche-cli/pkg/elasticsubnet"
	"github.com/ava-labs/avalanche-cli/pkg/models"
	"github.com/ava-labs/avalanche-cli/pkg/prompts"
	subnet "github.com/ava-labs/avalanche-cli/pkg/subnet"
	"github.com/ava-labs/avalanche-cli/pkg/txutils"
	"github.com/ava-labs/avalanche-cli/pkg/utils"
	"github.com/ava-labs/avalanche-cli/pkg/ux"
	"github.com/ava-labs/avalanchego/genesis"
	"github.com/ava-labs/avalanchego/ids"
	"github.com/ava-labs/avalanchego/vms/components/verify"
	"github.com/ava-labs/avalanchego/vms/platformvm"
	"github.com/ava-labs/avalanchego/vms/secp256k1fx"
	"github.com/olekukonko/tablewriter"
	"github.com/spf13/cobra"
)

const (
	localDeployment      = "Existing local deployment"
	fujiDeployment       = "Fuji"
	mainnetDeployment    = "Mainnet (coming soon)"
	subnetIsElasticError = "subnet is already elastic"
)

var (
	transformLocal      bool
	tokenNameFlag       string
	tokenSymbolFlag     string
	useDefaultConfig    bool
	overrideWarning     bool
	transformValidators bool
	denominationFlag    int
)

// avalanche subnet elastic
func newElasticCmd() *cobra.Command {
	cmd := &cobra.Command{
		Use:   "elastic [subnetName]",
		Short: "Transforms a subnet into elastic subnet",
		Long: `The elastic command enables anyone to be a validator of a Subnet by simply staking its token on the 
P-Chain. When enabling Elastic Validation, the creator permanently locks the Subnet from future modification 
(they relinquish their control keys), specifies an Avalanche Native Token (ANT) that validators must use for staking 
and that will be distributed as staking rewards, and provides a set of parameters that govern how the Subnet’s staking 
mechanics will work.`,
		SilenceUsage:      true,
		Args:              cobra.ExactArgs(1),
		RunE:              transformElasticSubnet,
		PersistentPostRun: handlePostRun,
	}
	cmd.Flags().BoolVarP(&transformLocal, "local", "l", false, "transform a subnet on a local network")
	cmd.Flags().BoolVar(&deployTestnet, "fuji", false, "remove from `fuji` deployment (alias for `testnet`)")
	cmd.Flags().BoolVar(&deployTestnet, "testnet", false, "remove from `testnet` deployment (alias for `fuji`)")
	cmd.Flags().StringVar(&tokenNameFlag, "tokenName", "", "specify the token name")
	cmd.Flags().StringVar(&tokenSymbolFlag, "tokenSymbol", "", "specify the token symbol")
	cmd.Flags().BoolVar(&useDefaultConfig, "default", false, "use default elastic subnet config values")
	cmd.Flags().BoolVar(&overrideWarning, "force", false, "override transform into elastic subnet warning")
	cmd.Flags().Uint64Var(&stakeAmount, "stake-amount", 0, "amount of tokens to stake on validator")
	cmd.Flags().StringVar(&startTimeStr, "start-time", "", "start time that validator starts validating")
	cmd.Flags().DurationVar(&duration, "staking-period", 0, "how long validator validates for after start time")
	cmd.Flags().BoolVar(&transformValidators, "transform-validators", false, "transform validators to permissionless validators")
	cmd.Flags().IntVar(&denominationFlag, "denomination", -1, "specify the token denomination")
	cmd.Flags().BoolVarP(&useLedger, "ledger", "g", false, "use ledger instead of key (always true on mainnet, defaults to false on fuji)")
	cmd.Flags().StringSliceVar(&ledgerAddresses, "ledger-addrs", []string{}, "use the given ledger addresses")
	cmd.Flags().StringVarP(&keyName, "key", "k", "", "select the key to use [fuji only]")
	cmd.Flags().StringSliceVar(&subnetAuthKeys, "subnet-auth-keys", nil, "control keys that will be used to authenticate the transformSubnet tx")
	cmd.Flags().StringVar(&outputTxPath, "output-tx-path", "", "file path of the transformSubnet tx")
	return cmd
}

func checkIfSubnetIsElasticOnLocal(sc models.Sidecar) bool {
	if _, ok := sc.ElasticSubnet[models.Local.String()]; ok {
		return true
	}
	return false
}

func createAssetID(deployer *subnet.PublicDeployer,
	maxSupply uint64,
	subnetID ids.ID,
	tokenName string,
	tokenSymbol string,
	tokenDenomination int,
	recipientAddr ids.ShortID,
) (ids.ID, error) {
	if tokenDenomination > math.MaxUint8 {
		return ids.Empty, errors.New("token denomination cannot exceed 32")
	}
	owner := &secp256k1fx.OutputOwners{
		Threshold: 1,
		Addrs: []ids.ShortID{
			recipientAddr,
		},
	}
	initialState := map[uint32][]verify.State{
		0: {
			&secp256k1fx.TransferOutput{
				Amt:          maxSupply,
				OutputOwners: *owner,
			},
		},
	}
	return deployer.CreateAssetTx(subnetID, tokenName, tokenSymbol, byte(tokenDenomination), initialState)
}

func exportToPChain(deployer *subnet.PublicDeployer,
	subnetID ids.ID,
	subnetAssetID ids.ID,
	recipientAddr ids.ShortID,
	maxSupply uint64,
) (ids.ID, error) {
	owner := &secp256k1fx.OutputOwners{
		Threshold: 1,
		Addrs: []ids.ShortID{
			recipientAddr,
		},
	}
	return deployer.ExportToPChainTx(subnetID, subnetAssetID, owner, maxSupply)
}

func importFromXChain(deployer *subnet.PublicDeployer,
	subnetID ids.ID,
	recipientAddr ids.ShortID,
) (ids.ID, error) {
	owner := &secp256k1fx.OutputOwners{
		Threshold: 1,
		Addrs: []ids.ShortID{
			recipientAddr,
		},
	}
	return deployer.ImportFromXChain(subnetID, owner)
}

func promptDeployFirst(cmd *cobra.Command, args []string, prompt string, err error) error {
	yes, promptErr := app.Prompt.CaptureNoYes(prompt)
	if promptErr != nil {
		return promptErr
	}
	if !yes {
		return err
	}
	return runDeploy(cmd, args)
}

func transformElasticSubnet(cmd *cobra.Command, args []string) error {
	subnetName := args[0]

	if !app.SubnetConfigExists(subnetName) {
		prompt := fmt.Sprintf("Subnet %s is not created yet. Do you want to create it first?", args[0])
		err := promptDeployFirst(cmd, args, prompt, errors.New("subnet does not exist"))
		if err != nil {
			return err
		}
		ux.Logger.PrintToUser("Now transforming subnet ...")
	}

	sc, err := app.LoadSidecar(subnetName)
	if err != nil {
		return fmt.Errorf("unable to load sidecar: %w", err)
	}

	networkOptions := getNetworkOptions(sc)
	if len(networkOptions) == 0 {
		prompt := fmt.Sprintf("Subnet %s is not deployed yet. Do you want to deploy it first?", args[0])
		err := promptDeployFirst(cmd, args, prompt, nil)
		if err != nil {
			return err
		}
		// need to refresh sidecar if we deployed
		sc, err = app.LoadSidecar(subnetName)
		if err != nil {
			return fmt.Errorf("unable to load sidecar: %w", err)
		}
		ux.Logger.PrintToUser("Now transforming subnet ... \n")
	}

	network := models.UndefinedNetwork
	switch {
	case deployTestnet:
		network = models.FujiNetwork
	case deployMainnet:
		network = models.MainnetNetwork
	case transformLocal:
		network = models.LocalNetwork
	}

	if network.Kind == models.Undefined {
		networkToUpgrade, err := selectNetworkToTransform(sc)
		if err != nil {
			return err
		}
		switch networkToUpgrade {
		case localDeployment:
			network = models.LocalNetwork
		case fujiDeployment:
			network = models.FujiNetwork
		default:
			return errors.New("elastic subnet transformation is not yet supported on Mainnet")
		}
	}

	if outputTxPath != "" {
		if _, err := os.Stat(outputTxPath); err == nil {
			return fmt.Errorf("outputTxPath %q already exists", outputTxPath)
		}
	}

	if len(ledgerAddresses) > 0 {
		useLedger = true
	}

	if useLedger && keyName != "" {
		return ErrMutuallyExlusiveKeyLedger
	}

	subnetID := sc.Networks[network.Name()].SubnetID
	if os.Getenv(constants.SimulatePublicNetwork) != "" {
		subnetID = sc.Networks[models.Local.String()].SubnetID
	}
	if subnetID == ids.Empty {
		return errNoSubnetID
	}

	if network.Kind != models.Local {
		isAlreadyElastic, err := CheckSubnetIsElastic(subnetID, network)
		if err != nil && err.Error() != subnetIsElasticError {
			return err
		}
		if isAlreadyElastic {
			return errors.New(subnetIsElasticError)
		}
	}

	tokenName := ""
	if tokenNameFlag == "" {
		tokenName, err = getTokenName()
		if err != nil {
			return err
		}
	} else {
		tokenName = tokenNameFlag
	}

	tokenSymbol := ""
	if tokenSymbolFlag == "" {
		tokenSymbol, err = getTokenSymbol()
		if err != nil {
			return err
		}
	} else {
		tokenSymbol = tokenSymbolFlag
	}

	tokenDenomination := 0
	if network.Kind != models.Local {
		if denominationFlag == -1 {
			tokenDenomination, err = getTokenDenomination()
			if err != nil {
				return err
			}
		} else {
			tokenDenomination = denominationFlag
		}
	}

	elasticSubnetConfig, err := es.GetElasticSubnetConfig(app, tokenSymbol, useDefaultConfig)
	if err != nil {
		return err
	}
	elasticSubnetConfig.SubnetID = subnetID

	switch network.Kind {
	case models.Local:
		return transformElasticSubnetLocal(sc, subnetName, tokenName, tokenSymbol, elasticSubnetConfig, cmd)
	case models.Fuji:
		if !useLedger && keyName == "" {
			useLedger, keyName, err = prompts.GetFujiKeyOrLedger(app.Prompt, "pay transaction fees", app.GetKeyDir())
			if err != nil {
				return err
			}
		}
	case models.Mainnet:
		return errors.New("unsupported network")
	default:
		return errors.New("unsupported network")
	}
	// used in E2E to simulate public network execution paths on a local network
	if os.Getenv(constants.SimulatePublicNetwork) != "" {
		network = models.LocalNetwork
	}

	// get keychain accessor
	kc, err := GetKeychain(useLedger, ledgerAddresses, keyName, network)
	if err != nil {
		return err
	}

	recipientAddr := kc.Addresses().List()[0]
	deployer := subnet.NewPublicDeployer(app, useLedger, kc, network)
	txHasOccurred, txID := checkIfTxHasOccurred(&sc, network, "CreateAssetTx")
	var assetID ids.ID
	// TODO: replace sleep functions with sticky API sessions
	if txHasOccurred {
		ux.Logger.PrintToUser(fmt.Sprintf("Skipping CreateAssetTx, transforming subnet with asset ID %s...", txID.String()))
		assetID = txID
	} else {
		assetID, err = createAssetID(deployer, elasticSubnetConfig.MaxSupply, subnetID, tokenName, tokenSymbol, tokenDenomination, recipientAddr)
		if err != nil {
			return err
		}
		err = app.UpdateSidecarElasticSubnetPartialTx(&sc, network, "CreateAssetTx", assetID)
		if err != nil {
			return err
		}
		// we need to sleep after each operation to make sure that UTXO is available for consumption
		time.Sleep(5 * time.Second)
	}

	txHasOccurred, _ = checkIfTxHasOccurred(&sc, network, "ExportTx")
	if !txHasOccurred {
		txID, err = exportToPChain(deployer, subnetID, assetID, recipientAddr, elasticSubnetConfig.MaxSupply)
		if err != nil {
			return err
		}
		err = app.UpdateSidecarElasticSubnetPartialTx(&sc, network, "ExportTx", txID)
		if err != nil {
			return err
		}
		time.Sleep(5 * time.Second)
	} else {
		ux.Logger.PrintToUser("Skipping ExportTx...")
	}

	txHasOccurred, _ = checkIfTxHasOccurred(&sc, network, "ImportTx")
	if !txHasOccurred {
		txID, err = importFromXChain(deployer, subnetID, recipientAddr)
		if err != nil {
			return err
		}
		err = app.UpdateSidecarElasticSubnetPartialTx(&sc, network, "ImportTx", txID)
		if err != nil {
			return err
		}
		time.Sleep(5 * time.Second)
	} else {
		ux.Logger.PrintToUser("Skipping ImportTx...")
	}

	controlKeys, threshold, err := txutils.GetOwners(network, subnetID)
	if err != nil {
		return err
	}

	walletKeys, err := loadCreationKeys(network, kc)
	if err != nil {
		return err
	}
	walletKey := walletKeys[0]

	// get keys for add validator tx signing
	if subnetAuthKeys != nil {
		if err := prompts.CheckSubnetAuthKeys(walletKey, subnetAuthKeys, controlKeys, threshold); err != nil {
			return err
		}
	} else {
		subnetAuthKeys, err = prompts.GetSubnetAuthKeys(app.Prompt, walletKey, controlKeys, threshold)
		if err != nil {
			return err
		}
	}
	ux.Logger.PrintToUser("Your subnet auth keys for issue transform subnet tx: %s", subnetAuthKeys)

	isFullySigned, txID, tx, remainingSubnetAuthKeys, err := deployer.TransformSubnetTx(controlKeys, subnetAuthKeys, elasticSubnetConfig, subnetID, assetID)
	if err != nil {
		return err
	}
	flags := make(map[string]string)
	flags[constants.Network] = network.Name()
	if !isFullySigned {
		flags[constants.MultiSig] = "multi-sig"
	} else {
		flags[constants.MultiSig] = "non-multi-sig"
	}
<<<<<<< HEAD
	metrics.HandleTracking(cmd, app, flags)
=======
	utils.HandleTracking(cmd, app, flags)
>>>>>>> 49ac542c
	if !isFullySigned {
		if err := SaveNotFullySignedTx(
			"Transform Subnet",
			tx,
			subnetName,
			subnetAuthKeys,
			remainingSubnetAuthKeys,
			outputTxPath,
			false,
		); err != nil {
			return err
		}
	} else {
		elasticSubnetConfig.AssetID = assetID
		if err = app.CreateElasticSubnetConfig(subnetName, &elasticSubnetConfig); err != nil {
			return err
		}
		if err = app.UpdateSidecarElasticSubnet(&sc, network, subnetID, assetID, txID, tokenName, tokenSymbol); err != nil {
			return fmt.Errorf("elastic subnet transformation was successful, but failed to update sidecar: %w", err)
		}
		PrintTransformResults(subnetName, txID, subnetID, tokenName, tokenSymbol, assetID)
	}
	return nil
}

func transformElasticSubnetLocal(sc models.Sidecar, subnetName string, tokenName string, tokenSymbol string, elasticSubnetConfig models.ElasticSubnetConfig, cmd *cobra.Command) error {
	if checkIfSubnetIsElasticOnLocal(sc) {
		return fmt.Errorf("%s is already an elastic subnet", subnetName)
	}
	var err error
	subnetID := sc.Networks[models.Local.String()].SubnetID
	if subnetID == ids.Empty {
		return errNoSubnetID
	}

	if !overrideWarning {
		yes, err := app.Prompt.CaptureNoYes("WARNING: Transforming a Permissioned Subnet into an Elastic Subnet is an irreversible operation. Continue?")
		if err != nil {
			return err
		}
		if !yes {
			return nil
		}
	}

	ux.Logger.PrintToUser("Starting Elastic Subnet Transformation")
	cancel := make(chan struct{})
	go ux.PrintWait(cancel)
	testKey := genesis.EWOQKey
	keyChain := secp256k1fx.NewKeychain(testKey)
	txID, assetID, err := subnet.IssueTransformSubnetTx(elasticSubnetConfig, keyChain, subnetID, tokenName, tokenSymbol, elasticSubnetConfig.MaxSupply)
	close(cancel)
	if err != nil {
		return err
	}
	ux.Logger.PrintToUser("")
	ux.Logger.PrintToUser("Subnet Successfully Transformed To Elastic Subnet!")

	elasticSubnetConfig.AssetID = assetID
	if err = app.CreateElasticSubnetConfig(subnetName, &elasticSubnetConfig); err != nil {
		return err
	}
	if err = app.UpdateSidecarElasticSubnet(&sc, models.LocalNetwork, subnetID, assetID, txID, tokenName, tokenSymbol); err != nil {
		return fmt.Errorf("elastic subnet transformation was successful, but failed to update sidecar: %w", err)
	}

	if !transformValidators {
		if !overrideWarning {
			yes, err := app.Prompt.CaptureNoYes("Do you want to transform existing validators to permissionless validators with equal weight? " +
				"Press <No> if you want to customize the structure of your permissionless validators")
			if err != nil {
				return err
			}
			if !yes {
				return nil
			}
			ux.Logger.PrintToUser("Transforming validators to permissionless validators")
			if err = transformValidatorsToPermissionlessLocal(sc, subnetID, subnetName); err != nil {
				return err
			}
		}
	} else {
		ux.Logger.PrintToUser("Transforming validators to permissionless validators")
		if err = transformValidatorsToPermissionlessLocal(sc, subnetID, subnetName); err != nil {
			return err
		}
	}

	PrintTransformResults(subnetName, txID, subnetID, tokenName, tokenSymbol, assetID)
	flags := make(map[string]string)
	flags[constants.Network] = models.Local.String()
<<<<<<< HEAD
	metrics.HandleTracking(cmd, app, flags)
=======
	utils.HandleTracking(cmd, app, flags)
>>>>>>> 49ac542c
	return nil
}

// select which network to transform to elastic subnet
func promptNetworkElastic(sc models.Sidecar, prompt string) (string, error) {
	var networkOptions []string
	for network := range sc.Networks {
		switch network {
		case models.Local.String():
			networkOptions = append(networkOptions, localDeployment)
		case models.Fuji.String():
			networkOptions = append(networkOptions, fujiDeployment)
		case models.Mainnet.String():
			networkOptions = append(networkOptions, mainnetDeployment)
		}
	}

	if len(networkOptions) == 0 {
		return "", errors.New("no deployment target available, please first deploy created subnet")
	}

	selectedDeployment, err := app.Prompt.CaptureList(prompt, networkOptions)
	if err != nil {
		return "", err
	}
	return selectedDeployment, nil
}

func getNetworkOptions(sc models.Sidecar) []string {
	var networkOptions []string
	for network := range sc.Networks {
		switch network {
		case models.Local.String():
			networkOptions = append(networkOptions, localDeployment)
		case models.Fuji.String():
			networkOptions = append(networkOptions, fujiDeployment)
		case models.Mainnet.String():
			networkOptions = append(networkOptions, mainnetDeployment)
		}
	}
	return networkOptions
}

// select which network to transform to elastic subnet
func selectNetworkToTransform(sc models.Sidecar) (string, error) {
	networkPrompt := "Which network should transform into an elastic Subnet?"
	networkOptions := getNetworkOptions(sc)
	if len(networkOptions) == 0 {
		return "", errors.New("no deployment target available, please first deploy created subnet")
	}

	selectedDeployment, err := app.Prompt.CaptureList(networkPrompt, networkOptions)
	if err != nil {
		return "", err
	}
	return selectedDeployment, nil
}

func PrintTransformResults(chain string, txID ids.ID, subnetID ids.ID, tokenName string, tokenSymbol string, assetID ids.ID) {
	const art = "\n  ______ _           _   _         _____       _                _     _______                   __                        _____                              __       _ " +
		"\n |  ____| |         | | (_)       / ____|     | |              | |   |__   __|                 / _|                      / ____|                            / _|     | |" +
		"\n | |__  | | __ _ ___| |_ _  ___  | (___  _   _| |__  _ __   ___| |_     | |_ __ __ _ _ __  ___| |_ ___  _ __ _ __ ___   | (___  _   _  ___ ___ ___  ___ ___| |_ _   _| |" +
		"\n |  __| | |/ _` / __| __| |/ __|  \\___ \\| | | | '_ \\| '_ \\ / _ \\ __|    | | '__/ _` | '_ \\/ __|  _/ _ \\| '__| '_ ` _ \\   \\___ \\| | | |/ __/ __/ _ \\/ __/ __|  _| | | | |" +
		"\n | |____| | (_| \\__ \\ |_| | (__   ____) | |_| | |_) | | | |  __/ |_     | | | | (_| | | | \\__ \\ || (_) | |  | | | | | |  ____) | |_| | (_| (_|  __/\\__ \\__ \\ | | |_| | |" +
		"\n |______|_|\\__,_|___/\\__|_|\\___| |_____/ \\__,_|_.__/|_| |_|\\___|\\__|    |_|_|  \\__,_|_| |_|___/_| \\___/|_|  |_| |_| |_| |_____/ \\__,_|\\___\\___\\___||___/___/_|  \\__,_|_|" +
		"\n"
	fmt.Print(art)

	table := tablewriter.NewWriter(os.Stdout)
	table.SetRowLine(true)
	table.SetAutoMergeCells(true)
	table.Append([]string{"Token Name", tokenName})
	table.Append([]string{"Token Symbol", tokenSymbol})
	table.Append([]string{"Asset ID", assetID.String()})
	table.Append([]string{"Chain Name", chain})
	table.Append([]string{"Subnet ID", subnetID.String()})
	table.Append([]string{"P-Chain TXID", txID.String()})
	table.Render()
}

func getTokenName() (string, error) {
	ux.Logger.PrintToUser("Select a name for your subnet's native token")
	tokenName, err := app.Prompt.CaptureString("Token name")
	if err != nil {
		return "", err
	}
	return tokenName, nil
}

func getTokenSymbol() (string, error) {
	ux.Logger.PrintToUser("Select a symbol for your subnet's native token")
	tokenSymbol, err := app.Prompt.CaptureString("Token symbol")
	if err != nil {
		return "", err
	}
	return tokenSymbol, nil
}

func checkAllLocalNodesAreCurrentValidators(subnetID ids.ID) error {
	api := constants.LocalAPIEndpoint
	pClient := platformvm.NewClient(api)

	ctx := context.Background()
	validators, err := pClient.GetCurrentValidators(ctx, subnetID, nil)
	if err != nil {
		return err
	}
	defaultLocalNetworkNodeIDs, err := getLocalNetworkIDs()
	if err != nil {
		return err
	}
	for _, localVal := range defaultLocalNetworkNodeIDs {
		currentValidator := false
		for _, validator := range validators {
			if validator.NodeID.String() == localVal {
				currentValidator = true
			}
		}
		if !currentValidator {
			return fmt.Errorf("%s is still not a current validator of the elastic subnet", localVal)
		}
	}
	return nil
}

func transformValidatorsToPermissionlessLocal(sc models.Sidecar, subnetID ids.ID, subnetName string) error {
	stakedTokenAmount, err := promptStakeAmount(subnetName, true, models.LocalNetwork)
	if err != nil {
		return err
	}

	validators, err := subnet.GetSubnetValidators(subnetID)
	if err != nil {
		return err
	}

	validatorList := make([]ids.NodeID, len(validators))
	for i, v := range validators {
		validatorList[i] = v.NodeID
	}

	numToRemoveInitially := len(validatorList) - 1
	for _, validator := range validatorList {
		// Remove first 4 nodes locally, wait for minimum lead time (25 seconds) and then remove the last node
		// so that we don't end up with a subnet without any current validators
		if numToRemoveInitially > 0 {
			err = handleRemoveAndAddValidators(sc, subnetID, validator, stakedTokenAmount)
			if err != nil {
				return err
			}
			numToRemoveInitially -= 1
		} else {
			ux.Logger.PrintToUser("Waiting for the first four nodes to be activated as permissionless validators...")
			time.Sleep(constants.StakingMinimumLeadTime)
			err = handleRemoveAndAddValidators(sc, subnetID, validator, stakedTokenAmount)
			if err != nil {
				return err
			}
		}
	}
	time.Sleep(constants.StakingMinimumLeadTime)
	return checkAllLocalNodesAreCurrentValidators(subnetID)
}

func handleRemoveAndAddValidators(sc models.Sidecar, subnetID ids.ID, validator ids.NodeID, stakedAmount uint64) error {
	startTime := time.Now().Add(constants.StakingMinimumLeadTime).UTC()
	endTime := startTime.Add(genesis.MainnetParams.MinStakeDuration)
	testKey := genesis.EWOQKey
	keyChain := secp256k1fx.NewKeychain(testKey)
	_, err := subnet.IssueRemoveSubnetValidatorTx(keyChain, subnetID, validator)
	if err != nil {
		return err
	}
	ux.Logger.PrintToUser(fmt.Sprintf("Validator %s removed", validator.String()))
	assetID := sc.ElasticSubnet[models.Local.String()].AssetID
	txID, err := subnet.IssueAddPermissionlessValidatorTx(keyChain, subnetID, validator, stakedAmount, assetID, uint64(startTime.Unix()), uint64(endTime.Unix()))
	if err != nil {
		return err
	}
	ux.Logger.PrintToUser(fmt.Sprintf("%s successfully joined elastic subnet as permissionless validator!", validator.String()))
	if err = app.UpdateSidecarPermissionlessValidator(&sc, models.LocalNetwork, validator.String(), txID); err != nil {
		return fmt.Errorf("joining permissionless subnet was successful, but failed to update sidecar: %w", err)
	}
	return nil
}

func getTokenDenomination() (int, error) {
	ux.Logger.PrintToUser("What's the denomination for your token?")
	ux.Logger.PrintToUser("Denomination determines how balances of this asset are displayed by user interfaces. " +
		"If denomination is 0, 100 units of this asset are displayed as 100. If denomination is 1, 100 units of this asset are displayed as 10.0.")
	tokenDenomination, err := app.Prompt.CapturePositiveInt(
		"Token Denomination",
		[]prompts.Comparator{
			{
				Label: "Min Denomination Value",
				Type:  prompts.MoreThanEq,
				Value: 0,
			},
			{
				Label: "Max Denomination Value",
				Type:  prompts.LessThanEq,
				Value: 32,
			},
		},
	)
	if err != nil {
		return 0, err
	}
	return tokenDenomination, nil
}

func CheckSubnetIsElastic(subnetID ids.ID, network models.Network) (bool, error) {
	pClient := platformvm.NewClient(network.Endpoint)
	ctx, cancel := utils.GetAPIContext()
	defer cancel()
	_, _, err := pClient.GetCurrentSupply(ctx, subnetID)
	if err != nil {
		// if subnet is already elastic it will return "not found" error
		if strings.Contains(err.Error(), "not found") {
			return false, errors.New(subnetIsElasticError)
		}
		return false, err
	}
	return true, nil
}

func checkIfTxHasOccurred(
	sc *models.Sidecar,
	network models.Network,
	txName string,
) (bool, ids.ID) {
	if sc.ElasticSubnet == nil {
		return false, ids.Empty
	}
	if sc.ElasticSubnet[network.Name()].Txs != nil {
		txID, ok := sc.ElasticSubnet[network.Name()].Txs[txName]
		if ok {
			return true, txID
		}
	}
	return false, ids.Empty
}<|MERGE_RESOLUTION|>--- conflicted
+++ resolved
@@ -11,9 +11,6 @@
 	"strings"
 	"time"
 
-<<<<<<< HEAD
-	"github.com/ava-labs/avalanche-cli/pkg/metrics"
-
 	"github.com/ava-labs/avalanche-cli/pkg/txutils"
 
 	"github.com/ava-labs/avalanche-cli/pkg/prompts"
@@ -21,8 +18,6 @@
 
 	"github.com/ava-labs/avalanchego/vms/platformvm"
 
-=======
->>>>>>> 49ac542c
 	"github.com/ava-labs/avalanche-cli/pkg/constants"
 	es "github.com/ava-labs/avalanche-cli/pkg/elasticsubnet"
 	"github.com/ava-labs/avalanche-cli/pkg/models"
@@ -405,11 +400,7 @@
 	} else {
 		flags[constants.MultiSig] = "non-multi-sig"
 	}
-<<<<<<< HEAD
-	metrics.HandleTracking(cmd, app, flags)
-=======
 	utils.HandleTracking(cmd, app, flags)
->>>>>>> 49ac542c
 	if !isFullySigned {
 		if err := SaveNotFullySignedTx(
 			"Transform Subnet",
@@ -501,11 +492,7 @@
 	PrintTransformResults(subnetName, txID, subnetID, tokenName, tokenSymbol, assetID)
 	flags := make(map[string]string)
 	flags[constants.Network] = models.Local.String()
-<<<<<<< HEAD
-	metrics.HandleTracking(cmd, app, flags)
-=======
 	utils.HandleTracking(cmd, app, flags)
->>>>>>> 49ac542c
 	return nil
 }
 
