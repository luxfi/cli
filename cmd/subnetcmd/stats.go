--- conflicted
+++ resolved
@@ -285,11 +285,7 @@
 
 // findAPIEndpoint tries first to create a client to a local node
 // if it doesn't find one, it tries public APIs
-<<<<<<< HEAD
-func findAPIEndpoint(network models.Network) (*platformvm.Client, *info.Client) {
-=======
 func findAPIEndpoint(network models.Network) (*platformvm.Client, info.Client) {
->>>>>>> cd4385e2
 	// first try local node
 	ctx := context.Background()
 	c := platformvm.NewClient(constants.LocalAPIEndpoint)
