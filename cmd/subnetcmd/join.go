--- conflicted
+++ resolved
@@ -330,26 +330,14 @@
 }
 
 func handleValidatorJoinElasticSubnet(sc models.Sidecar, network models.Network, subnetName string) error {
-<<<<<<< HEAD
-	if network != models.Local {
-		return errors.New("unsupported network")
-=======
 	var err error
 	if len(ledgerAddresses) > 0 {
 		useLedger = true
->>>>>>> aa31fdfd
 	}
 
 	if useLedger && keyName != "" {
 		return ErrMutuallyExlusiveKeyLedger
 	}
-<<<<<<< HEAD
-	nodeID, err := promptNodeIDToAdd(sc.Networks[models.Local.String()].SubnetID, true)
-	if err != nil {
-		return err
-	}
-	stakedTokenAmount, err := promptStakeAmount(subnetName, true)
-=======
 
 	subnetID := sc.Networks[network.String()].SubnetID
 	if os.Getenv(constants.SimulatePublicNetwork) != "" {
@@ -359,12 +347,11 @@
 		return errNoSubnetID
 	}
 
-	nodeID, err := promptNodeIDToAdd(subnetID, network)
-	if err != nil {
-		return err
-	}
-	stakedTokenAmount, err := promptStakeAmount(subnetName, network)
->>>>>>> aa31fdfd
+	nodeID, err := promptNodeIDToAdd(subnetID, true, network)
+	if err != nil {
+		return err
+	}
+	stakedTokenAmount, err := promptStakeAmount(subnetName, true, network)
 	if err != nil {
 		return err
 	}
@@ -549,7 +536,6 @@
 	return false, nil
 }
 
-<<<<<<< HEAD
 func getLocalNetworkIDs() ([]string, error) {
 	var localNodeIDs []string
 	cli, err := binutils.NewGRPCClient()
@@ -581,15 +567,17 @@
 		if err != nil {
 			return ids.EmptyNodeID, err
 		}
-=======
-func promptNodeIDToAdd(subnetID ids.ID, network models.Network) (ids.NodeID, error) {
+
+func promptNodeIDToAdd(subnetID ids.ID, isValidator bool, network models.Network) (ids.NodeID, error) {
 	if nodeIDStr == "" {
 		if network != models.Local {
 			ux.Logger.PrintToUser("Please enter the Node ID of the node that you would like to add to the elastic subnet")
 			return app.Prompt.CaptureNodeID("Node ID (format it as NodeID-<node_id>)")
 		}
-
->>>>>>> aa31fdfd
+		defaultLocalNetworkNodeIDs, err := getLocalNetworkIDs()
+		if err != nil {
+			return ids.EmptyNodeID, err
+		}
 		// Get NodeIDs of all validators on the subnet
 		validators, err := subnet.GetSubnetValidators(subnetID)
 		if err != nil {
@@ -597,29 +585,19 @@
 		}
 		// construct list of validators to choose from
 		var validatorList []string
-<<<<<<< HEAD
 		valNodeIDsMap := make(map[string]bool)
 		for _, val := range validators {
 			valNodeIDsMap[val.NodeID.String()] = true
 		}
 		if !isValidator {
-=======
-		for _, localNodeID := range defaultLocalNetworkNodeIDs {
-			nodeIDFound := false
->>>>>>> aa31fdfd
 			for _, v := range validators {
 				validatorList = append(validatorList, v.NodeID.String())
 			}
-<<<<<<< HEAD
 		} else {
 			for _, localNodeID := range defaultLocalNetworkNodeIDs {
 				if _, ok := valNodeIDsMap[localNodeID]; !ok {
 					validatorList = append(validatorList, localNodeID)
 				}
-=======
-			if !nodeIDFound {
-				validatorList = append(validatorList, localNodeID)
->>>>>>> aa31fdfd
 			}
 		}
 		promptStr := "Which validator you'd like to join this elastic subnet?"
@@ -638,31 +616,10 @@
 	return nodeID, nil
 }
 
-<<<<<<< HEAD
-func promptStakeAmount(subnetName string, isValidator bool) (uint64, error) {
+func promptStakeAmount(subnetName string, isValidator bool, network models.Network) (uint64, error) {
 	if stakeAmount > 0 {
 		return stakeAmount, nil
 	}
-	esc, err := app.LoadElasticSubnetConfig(subnetName)
-	if err != nil {
-		return 0, err
-	}
-	maxValidatorStake := fmt.Sprintf("Maximum Validator Stake (%d)", esc.MaxValidatorStake)
-	customWeight := fmt.Sprintf("Custom (Has to be between minValidatorStake (%d) and maxValidatorStake (%d) defined during elastic subnet transformation)", esc.MinValidatorStake, esc.MaxValidatorStake)
-	if !isValidator {
-		customWeight = fmt.Sprintf("Custom (Has to be between minDelegatorStake (%d) and maxValidatorStake (%d) defined during elastic subnet transformation)", esc.MinDelegatorStake, esc.MaxValidatorStake)
-	}
-
-	txt := "What amount of the subnet native token would you like to stake?"
-	weightOptions := []string{maxValidatorStake, customWeight}
-	weightOption, err := app.Prompt.CaptureList(txt, weightOptions)
-	if err != nil {
-		return 0, err
-=======
-func promptStakeAmount(subnetName string, network models.Network) (uint64, error) {
-	if stakeAmount > 0 {
-		return stakeAmount, nil
-	}
 	if network == models.Local {
 		esc, err := app.LoadElasticSubnetConfig(subnetName)
 		if err != nil {
@@ -670,10 +627,12 @@
 		}
 		maxValidatorStake := fmt.Sprintf("Maximum Validator Stake (%d)", esc.MaxValidatorStake)
 		customWeight := fmt.Sprintf("Custom (Has to be between minValidatorStake (%d) and maxValidatorStake (%d) defined during elastic subnet transformation)", esc.MinValidatorStake, esc.MaxValidatorStake)
-
-		txt := "What amount of the subnet native token would you like to stake in the validator?"
+		if !isValidator {
+			customWeight = fmt.Sprintf("Custom (Has to be between minDelegatorStake (%d) and maxValidatorStake (%d) defined during elastic subnet transformation)", esc.MinDelegatorStake, esc.MaxValidatorStake)
+		}
+
+		txt := "What amount of the subnet native token would you like to stake?"
 		weightOptions := []string{maxValidatorStake, customWeight}
-
 		weightOption, err := app.Prompt.CaptureList(txt, weightOptions)
 		if err != nil {
 			return 0, err
@@ -683,6 +642,12 @@
 		walletBalance, err := getAssetBalance(ctx, pClient, ewoqPChainAddr, esc.AssetID)
 		if err != nil {
 			return 0, err
+		}
+		minStakePromptStr := fmt.Sprintf("Min Validator Stake(%d)", esc.MinValidatorStake)
+		minStakeVal := esc.MinValidatorStake
+		if !isValidator {
+			minStakePromptStr = fmt.Sprintf("Min Delegator Stake(%d)", esc.MinValidatorStake)
+			minStakeVal = esc.MinDelegatorStake
 		}
 		switch weightOption {
 		case maxValidatorStake:
@@ -697,9 +662,9 @@
 						Value: esc.MaxValidatorStake,
 					},
 					{
-						Label: fmt.Sprintf("Min Validator Stake(%d)", esc.MinValidatorStake),
+						Label: minStakePromptStr,
 						Type:  prompts.MoreThanEq,
-						Value: esc.MinValidatorStake,
+						Value: minStakeVal,
 					},
 					{
 						Label: fmt.Sprintf("Wallet Balance(%d)", walletBalance),
@@ -709,48 +674,13 @@
 				},
 			)
 		}
->>>>>>> aa31fdfd
 	}
 	ux.Logger.PrintToUser("What amount of the subnet native token would you like to stake in the validator?")
 	initialSupply, err := app.Prompt.CaptureUint64("Stake amount")
 	if err != nil {
 		return 0, err
 	}
-<<<<<<< HEAD
-	minStakePromptStr := fmt.Sprintf("Min Validator Stake(%d)", esc.MinValidatorStake)
-	minStakeVal := esc.MinValidatorStake
-	if !isValidator {
-		minStakePromptStr = fmt.Sprintf("Min Delegator Stake(%d)", esc.MinValidatorStake)
-		minStakeVal = esc.MinDelegatorStake
-	}
-	switch weightOption {
-	case maxValidatorStake:
-		return esc.MaxValidatorStake, nil
-	default:
-		return app.Prompt.CaptureUint64Compare(
-			txt,
-			[]prompts.Comparator{
-				{
-					Label: fmt.Sprintf("Max Validator Stake(%d)", esc.MaxValidatorStake),
-					Type:  prompts.LessThanEq,
-					Value: esc.MaxValidatorStake,
-				},
-				{
-					Label: minStakePromptStr,
-					Type:  prompts.MoreThanEq,
-					Value: minStakeVal,
-				},
-				{
-					Label: fmt.Sprintf("Wallet Balance(%d)", walletBalance),
-					Type:  prompts.LessThanEq,
-					Value: walletBalance,
-				},
-			},
-		)
-	}
-=======
 	return initialSupply, nil
->>>>>>> aa31fdfd
 }
 
 func printJoinCmd(subnetID string, networkID string, vmPath string) {
