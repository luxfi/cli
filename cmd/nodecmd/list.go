--- conflicted
+++ resolved
@@ -52,19 +52,12 @@
 			return err
 		}
 		for _, clusterNode := range clusterNodes {
-<<<<<<< HEAD
-			var hostName string
-			if strings.HasPrefix(clusterNode, "i-") {
-				hostName = fmt.Sprintf("%s_%s", constants.AWSNodeAnsiblePrefix, clusterNode)
-			} else {
-=======
 			nodeConfig, err := app.LoadClusterNodeConfig(clusterNode)
 			if err != nil {
 				return err
 			}
 			hostName := fmt.Sprintf("%s_%s", constants.AWSNodeAnsiblePrefix, clusterNode)
 			if nodeConfig.CloudService == constants.GCPCloudService {
->>>>>>> 988a7bb7
 				hostName = fmt.Sprintf("%s_%s", constants.GCPNodeAnsiblePrefix, clusterNode)
 			}
 			ux.Logger.PrintToUser(fmt.Sprintf("  Node %q to connect: %s", clusterNode, utils.GetSSHConnectionString(ansibleHosts[hostName].IP, ansibleHosts[hostName].SSHPrivateKeyPath)))
