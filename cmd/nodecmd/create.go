--- conflicted
+++ resolved
@@ -412,13 +412,8 @@
 	if err != nil {
 		return err
 	}
-<<<<<<< HEAD
-	ux.Logger.PrintToUser("Installing AvalancheGo and Avalanche-CLI and starting bootstrap process on the newly created EC2 instance...")
+	ux.Logger.PrintToUser("Installing AvalancheGo and Avalanche-CLI and starting bootstrap process on the newly created EC2 instance(s)...")
 	if err := runAnsible(inventoryPath, avalancheGoVersion, clusterName); err != nil {
-=======
-	ux.Logger.PrintToUser("Installing AvalancheGo and Avalanche-CLI and starting bootstrap process on the newly created EC2 instance(s) ...")
-	if err := runAnsible(inventoryPath, avalancheGoVersion); err != nil {
->>>>>>> 8aad8895
 		return err
 	}
 	if err := setupBuildEnv(clusterName); err != nil {
