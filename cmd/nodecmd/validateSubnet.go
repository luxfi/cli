--- conflicted
+++ resolved
@@ -71,11 +71,7 @@
 	return "", errors.New("unable to parse subnet sync status")
 }
 
-<<<<<<< HEAD
-func addNodeAsSubnetValidator(subnetName string, nodeID string, network models.Network) error {
-=======
 func addNodeAsSubnetValidator(nodeID, subnetName string, network models.Network, currentNodeIndex, nodeCount int) error {
->>>>>>> e966f463
 	ux.Logger.PrintToUser("Adding the node as a Subnet Validator...")
 	if err := subnetcmd.CallAddValidator(subnetName, nodeID, network); err != nil {
 		return err
@@ -139,7 +135,7 @@
 
 func validateSubnet(_ *cobra.Command, args []string) error {
 	clusterName := args[0]
-	subnetName = args[1]
+	subnetName := args[1]
 	if err := checkCluster(clusterName); err != nil {
 		return err
 	}
@@ -232,9 +228,5 @@
 	} else {
 		ux.Logger.PrintToUser(fmt.Sprintf("All nodes in cluster %s are successfully added as Subnet validators!", clusterName))
 	}
-<<<<<<< HEAD
-	return addNodeAsSubnetValidator(subnetName, nodeIDStr, models.Fuji)
-=======
 	return nil
->>>>>>> e966f463
 }