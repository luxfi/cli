/*
Copyright © 2022 NAME HERE <EMAIL ADDRESS>

*/
package cmd

import (
	"archive/tar"
	"archive/zip"
	"bytes"
	"compress/gzip"
	"context"
	"encoding/json"
	"errors"
	"fmt"
	"io"
	"io/ioutil"
	"net/http"
	"net/url"
	"os"
<<<<<<< HEAD
	"os/exec"
	"os/user"
=======
>>>>>>> 0f132959
	"path/filepath"
	"runtime"
	"sort"
	"strings"
	"time"

	"github.com/ava-labs/avalanche-cli/cmd/prompts"
	"github.com/ava-labs/avalanche-cli/pkg/models"
	"github.com/ava-labs/avalanche-network-runner/client"
	"github.com/ava-labs/avalanche-network-runner/utils"
	"github.com/ava-labs/avalanchego/ids"
	"github.com/ava-labs/avalanchego/utils/perms"
	"github.com/ava-labs/avalanchego/utils/storage"
	"github.com/coreos/go-semver/semver"
	"github.com/docker/docker/pkg/reexec"
	"github.com/spf13/cobra"
)

// deployCmd represents the deploy command
var deployCmd = &cobra.Command{
	Use:   "deploy",
	Short: "Deploy your subnet to a network",
	Long: `A longer description that spans multiple lines and likely contains examples
and usage of using your command. For example:

Cobra is a CLI library for Go that empowers applications.
This application is a tool to generate the needed files
to quickly create a Cobra application.`,
	RunE: deploySubnet,
	Args: cobra.ExactArgs(1),
}

<<<<<<< HEAD
const (
	latestAvagoReleaseURL = "https://api.github.com/repos/ava-labs/avalanchego/releases/latest"
	binaryServerURL       = "http://3.84.91.164:8998"
	serverRun             = "/tmp/gRPCserver.run"
	binDir                = "bin"
)

var (
	deployLocal *bool
	force       *bool
)

func init() {
	subnetCmd.AddCommand(deployCmd)

	// Here you will define your flags and configuration settings.

	// Cobra supports Persistent Flags which will work for this command
	// and all subcommands, e.g.:
	// deployCmd.PersistentFlags().String("foo", "", "A help for foo")

	// Cobra supports local flags which will only run when this command
	// is called directly, e.g.:
	deployLocal = deployCmd.Flags().BoolP("local", "l", false, "Deploy subnet locally")
	force = deployCmd.Flags().BoolP("force", "f", false, "Deploy without asking for confirmation")
}
=======
var deployLocal bool
var force bool
>>>>>>> 0f132959

func getChainsInSubnet(subnetName string) ([]string, error) {
	files, err := ioutil.ReadDir(baseDir)
	if err != nil {
		return []string{}, err
	}

	chains := []string{}

	for _, f := range files {
		if strings.Contains(f.Name(), sidecar_suffix) {
			// read in sidecar file
			path := filepath.Join(baseDir, f.Name())
			jsonBytes, err := os.ReadFile(path)
			if err != nil {
				return []string{}, err
			}

			var sc models.Sidecar
			err = json.Unmarshal(jsonBytes, &sc)
			if err != nil {
				return []string{}, err
			}
			if sc.Subnet == subnetName {
				chains = append(chains, sc.Name)
			}
		}
	}
	return chains, nil
}

func deploySubnet(cmd *cobra.Command, args []string) error {
	// Check subnet exists
	// TODO create a file that lists chains by subnet for fast querying
	chains, err := getChainsInSubnet(args[0])
	if err != nil {
		return err
	}

	if len(chains) == 0 {
<<<<<<< HEAD
		return fmt.Errorf("Invalid subnet: %s", args[0])
=======
		return errors.New("Invalid subnet " + args[0])
>>>>>>> 0f132959
	}

	var network models.Network
	if deployLocal {
		network = models.Local
	} else {
		networkStr, err := prompts.CaptureList(
			"Choose a network to deploy on",
			[]string{models.Local.String(), models.Fuji.String(), models.Mainnet.String()},
		)
		if err != nil {
			return err
		}
		network = models.NetworkFromString(networkStr)
	}

	fmt.Println("Deploying", chains, "to", network.String())
	// TODO
	switch network {
	case models.Local:
		// WRITE CODE HERE
		fmt.Println("Deploy local")
		return deployToLocalNetwork(chains[0])
	default:
		return errors.New("Not implemented")
	}
}

func deployToLocalNetwork(chain string) error {
	isRunning, err := IsServerProcessRunning()
	if err != nil {
		return err
	}
	if !isRunning {
		fmt.Println("gRPC server is not running")
		if err := startServerProcess(); err != nil {
			return err
		}
	}
	return doDeploy(chain)
}

func avagoExists(binDir string) (bool, string, error) {
	// TODO this still has loads of potential pit falls
	// Should prob check for existing binary and plugin dir too
	match, err := filepath.Glob(filepath.Join(binDir, "avalanchego") + "*")
	if err != nil {
		return false, "", err
	}
	var latest string
	switch len(match) {
	case 0:
		return false, "", nil
	case 1:
		latest = match[0]
	default:
		semVers := make(semver.Versions, len(match))
		for i, v := range match {
			base := filepath.Base(v)
			semVers[i] = semver.New(base[1:])
		}

		sort.Sort(sort.Reverse(semVers))
		choose := fmt.Sprintf("v%s", semVers[0])
		for _, m := range match {
			if strings.Contains(m, choose) {
				latest = m
				break
			}
		}
	}
	return true, latest, nil
}

func setupLocalEnv(homeDir string) (string, error) {
	binDir := filepath.Join(homeDir, BaseDir, binDir)

	exists, latest, err := avagoExists(binDir)
	if err != nil {
		return "", err
	}
	if exists {
		fmt.Println("local avalanchego found. skipping installation")
		return latest, nil
	}

	fmt.Println("installing latest avalanchego version...")

	// TODO: Question if there is a less error prone (= simpler) way to install latest avalanchego
	// Maybe the binary package manager should also allow the actual avalanchego binary for download
	resp, err := http.Get(latestAvagoReleaseURL)
	if err != nil {
		return "", err
	}

	jsonBytes, err := ioutil.ReadAll(resp.Body)
	if err != nil {
		return "", err
	}

	var jsonStr map[string]interface{}
	if err := json.Unmarshal(jsonBytes, &jsonStr); err != nil {
		return "", err
	}

	version := jsonStr["tag_name"].(string)
	if version == "" || version[0] != 'v' {
		return "", fmt.Errorf("invalid version string: %s", version)
	}
	resp.Body.Close()

	fmt.Printf("latest avalanchego version is: %s\n", version)

	arch := runtime.GOARCH
	goos := runtime.GOOS
	avalanchegoURL := fmt.Sprintf("https://github.com/ava-labs/avalanchego/releases/download/%s/avalanchego-linux-%s-%s.tar.gz", version, arch, version)
	if goos == "darwin" {
		avalanchegoURL = fmt.Sprintf("https://github.com/ava-labs/avalanchego/releases/download/%s/avalanchego-macos-%s.zip", version, version)
	}
	// EXPERMENTAL WIN, no support
	if goos == "windows" {
		avalanchegoURL = fmt.Sprintf("https://github.com/ava-labs/avalanchego/releases/download/%s/avalanchego-win-%s-experimental.zip", version, version)
	}

	fmt.Printf("starting download from %s...\n", avalanchegoURL)

	resp, err = http.Get(avalanchegoURL)
	if err != nil {
		return "", err
	}
	defer resp.Body.Close()

	archive, err := ioutil.ReadAll(resp.Body)
	if err != nil {
		return "", err
	}

	fmt.Println("download successful. installing archive...")
	if err := installArchive(goos, archive, binDir); err != nil {
		return "", err
	}
	return filepath.Join(binDir, "avalanchego-"+version), nil
}

func installArchive(goos string, archive []byte, binDir string) error {
	if goos == "darwin" || goos == "windows" {
		return installZipArchive(archive, binDir)
	}
	return installTarGzArchive(archive, binDir)
}

func installZipArchive(zipfile []byte, binDir string) error {
	bytesReader := bytes.NewReader(zipfile)
	zipReader, err := zip.NewReader(bytesReader, int64(len(zipfile)))
	if err != nil {
		return err
	}

	if err := os.MkdirAll(binDir, 0755); err != nil {
		return err
	}

	// Closure to address file descriptors issue with all the deferred .Close() methods
	extractAndWriteFile := func(f *zip.File) error {
		rc, err := f.Open()
		if err != nil {
			return err
		}
		defer func() {
			if err := rc.Close(); err != nil {
				panic(err)
			}
		}()

		path := filepath.Join(binDir, f.Name)
		// Check for ZipSlip (Directory traversal)
		if !strings.HasPrefix(path, filepath.Clean(binDir)+string(os.PathSeparator)) {
			return fmt.Errorf("illegal file path: %s", path)
		}

		if f.FileInfo().IsDir() {
			os.MkdirAll(path, f.Mode())
		} else {
			os.MkdirAll(filepath.Dir(path), f.Mode())
			f, err := os.OpenFile(path, os.O_WRONLY|os.O_CREATE|os.O_TRUNC, f.Mode())
			if err != nil {
				return err
			}
			defer func() {
				if err := f.Close(); err != nil {
					panic(err)
				}
			}()

			_, err = io.Copy(f, rc)
			if err != nil {
				return err
			}
		}
		return nil
	}

	for _, f := range zipReader.File {
		err := extractAndWriteFile(f)
		if err != nil {
			return err
		}
	}

	return nil
}

func installTarGzArchive(targz []byte, binDir string) error {
	byteReader := bytes.NewReader(targz)
	uncompressedStream, err := gzip.NewReader(byteReader)
	if err != nil {
		return fmt.Errorf("ExtractTarGz: NewReader failed: %s", err)
	}

	tarReader := tar.NewReader(uncompressedStream)
	for {
		header, err := tarReader.Next()
		switch {
		// if no more files are found return
		case err == io.EOF:
			return nil
		case err != nil:
			return err
		// if the header is nil, just skip it (not sure how this happens)
		case header == nil:
			continue
		}
		// the target location where the dir/file should be created
		target := filepath.Join(binDir, header.Name)

		// check the file type
		switch header.Typeflag {
		// if its a dir and it doesn't exist create it
		case tar.TypeDir:
			if _, err := os.Stat(target); err != nil {
				if err := os.MkdirAll(target, 0755); err != nil {
					return err
				}
			}
		// if it's a file create it
		case tar.TypeReg:
			f, err := os.OpenFile(target, os.O_CREATE|os.O_RDWR, os.FileMode(header.Mode))
			if err != nil {
				return err
			}
			// copy over contents
			if _, err := io.Copy(f, tarReader); err != nil {
				return err
			}
			// manually close here after each file operation; defering would cause each file close
			// to wait until all operations have completed.
			f.Close()
		}
	}
}

func doDeploy(chain string) error {
	usr, err := user.Current()
	if err != nil {
		return err
	}
	avagoDir, err := setupLocalEnv(usr.HomeDir)
	if err != nil {
		fmt.Println(err)
		return err
	}

	fmt.Println("avalanchego installation successful")

	pluginDir := filepath.Join(avagoDir, "plugins")
	avalancheGoBinPath := filepath.Join(avagoDir, "avalanchego")

	exists, err := storage.FolderExists(pluginDir)
	if !exists || err != nil {
		return fmt.Errorf("evaluated pluginDir to be %s but it does not exist.", pluginDir)
	}

	exists, err = storage.FileExists(avalancheGoBinPath)
	if !exists || err != nil {
		return fmt.Errorf("evaluated avalancheGoBinPath to be %s but it does not exist.", avalancheGoBinPath)
	}

	requestTimeout := 3 * time.Minute

	cli, err := client.New(client.Config{
		LogLevel:    "info",
		Endpoint:    "0.0.0.0:8097",
		DialTimeout: 10 * time.Second,
	})
	if err != nil {
		return err
	}
	defer cli.Close()

	chain_genesis := filepath.Join(usr.HomeDir, BaseDir, fmt.Sprintf("%s_genesis.json", chain))
	exists, err = storage.FileExists(chain_genesis)
	if !exists || err != nil {
		return fmt.Errorf("evaluated chain genesis file to be at %s but it does not seem to exist.", chain_genesis)
	}

	customVMs := map[string]string{
		chain: chain_genesis,
	}

	opts := []client.OpOption{
		// client.WithNumNodes(numNodes),
		client.WithPluginDir(pluginDir),
		client.WithCustomVMs(customVMs),
	}

	vmID, err := utils.VMID(chain)
	if err != nil {
		return err
	}
	fmt.Printf("this VM will get ID: %s\n", vmID.String())
	// if err := buildVM(chain, vmID, pluginDir); err != nil {
	if err := getVMBinary(vmID, pluginDir); err != nil {
		return err
	}

	ctx, cancel := context.WithTimeout(context.Background(), requestTimeout)
	// don't call since "start" is async
	// and the top-level context here "ctx" is passed
	// to all underlying function calls
	// just set the timeout to halt "Start" async ops
	// when the deadline is reached
	_ = cancel

	fmt.Println("VM ready. Trying to boot network...")
	info, err := cli.Start(
		ctx,
		avalancheGoBinPath,
		opts...,
	)
	if err != nil {
		fmt.Printf("failed to start network :%s\n", err)
		return err
	}
<<<<<<< HEAD

	fmt.Println(info)
	fmt.Println("network has been booted. wait until healthy...")

	endpoints, err := waitForHealthy(ctx, cli)
	if err != nil {
		fmt.Printf("failed to query network health: %s\n", err)
		return err
	}

	fmt.Println("network ready to use. local network node endpoints:")
	for _, u := range endpoints {
		fmt.Println(u)
	}
	return nil
}

func printWait(cancel chan struct{}) {
	for {
		select {
		case <-time.After(1 * time.Second):
			fmt.Print(".")
		case <-cancel:
			return
		}
	}
}

func waitForHealthy(ctx context.Context, cli client.Client) ([]string, error) {
	cancel := make(chan struct{})
	go printWait(cancel)
	for {
		select {
		case <-ctx.Done():
			cancel <- struct{}{}
			return nil, ctx.Err()
		case <-time.After(10 * time.Second):
			cancel <- struct{}{}
			fmt.Println()
			fmt.Println("polling for health...")
			go printWait(cancel)
			resp, err := cli.Health(ctx)
			// TODO sometimes it hangs here!
			if err != nil {
				if strings.Contains(err.Error(), "context deadline exceeded") {
					return nil, err
				}
				fmt.Println("not yet")
				continue
			}
			if resp.ClusterInfo == nil {
				fmt.Println("warning: ClusterInfo is nil. trying again...")
				continue
			}
			if len(resp.ClusterInfo.CustomVms) == 0 {
				fmt.Println("network is up but custom VMs are not installed yet. polling again...")
				continue
			}
			endpoints := []string{}
			for _, nodeInfo := range resp.ClusterInfo.NodeInfos {
				for vmID, vmInfo := range resp.ClusterInfo.CustomVms {
					endpoints = append(endpoints, fmt.Sprintf("[blockchain RPC for %q] \"%s/ext/bc/%s\"{{/}}\n", vmID, nodeInfo.GetUri(), vmInfo.BlockchainId))
				}
			}
			fmt.Println("all good!")
			return endpoints, nil
		}
	}
}

func getVMBinary(id ids.ID, pluginDir string) error {
	vmID := id.String()
	binaryPath := filepath.Join(pluginDir, vmID)
	info, err := os.Stat(binaryPath)
	if err == nil {
		if !info.IsDir() {
			fmt.Println("binary already exists, skipping download")
		}
	}
	if !errors.Is(err, os.ErrNotExist) {
		return err
	}

	fmt.Println("VM binary does not exist locally, starting download...")

	base, err := url.Parse(binaryServerURL)
	if err != nil {
		return err
	}

	// Path params
	// base.Path += "this will get automatically encoded"

	// Query params
	params := url.Values{}
	params.Add("vmid", vmID)
	base.RawQuery = params.Encode()

	fmt.Printf("starting download from %s...\n\n", base.String())

	resp, err := http.Get(base.String())
	if err != nil {
		return err
	}
	defer resp.Body.Close()

	if resp.StatusCode == http.StatusOK {
		bodyBytes, err := io.ReadAll(resp.Body)
		if err != nil {
			return err
		}
		fmt.Println("download successful. installing binary...")
		return installBinary(bodyBytes, binaryPath)

	} else {
		return fmt.Errorf("downloading binary failed, status code: %d", resp.StatusCode)
	}
}

func installBinary(binary []byte, binaryPath string) error {
	if err := os.WriteFile(binaryPath, binary, 0o755); err != nil {
		return err
	}
	fmt.Println("binary installed. ready to go.")
	return nil
}

// this is NOT viable. Too many things can go wrong.
// i.e. cloning with git might require the ssh password...
func buildVM(chain string, id ids.ID, pluginDir string) error {
	fmt.Println("cloning subnet-evm...")
	subnetEVMRepo := "https://github.com/ava-labs/subnet-evm"
	// fatal: destination path '/home/fabio/go/src/github.com/ava-labs' already exists and is not an empty directory.
	// dest := "$HOME/go/src/github.com/ava-labs"
	dest := "/tmp/subnet-evm"
	args := []string{"clone", subnetEVMRepo, dest}
	// TODO git could not be installed...we need binaries
	clone := exec.Command("git", args...)
	clone.Stdout = os.Stdout
	clone.Stderr = os.Stderr
	if err := clone.Run(); err != nil {
		return err
	}

	fmt.Println("done. building...")
	// subnetEVMPath := "$HOME/go/src/github.com/ava-labs/subnet-evm/"
	buildPath := filepath.Join(dest, "scripts/build.sh")
	buildDest := filepath.Join("build", id.String())
	build := exec.Command(buildPath, buildDest)
	build.Stdout = os.Stdout
	build.Stderr = os.Stderr
	if err := build.Run(); err != nil {
		return err
	}
	fmt.Println("done. copying to avalanchego plugin path...")
	binPath := filepath.Join(dest, buildDest)
	cpArgs := []string{binPath, pluginDir}
	cp := exec.Command("cp", cpArgs...)
	cp.Stdout = os.Stdout
	cp.Stderr = os.Stderr
	if err := cp.Run(); err != nil {
		return err
	}
	fmt.Println("all good")
	return nil
}

func startServerProcess() error {
	thisBin := reexec.Self()

	args := []string{"backend", "start"}
	cmd := exec.Command(thisBin, args...)
	outputFile, err := os.CreateTemp("", "avalanche-cli-backend*")
	if err != nil {
		return err
	}
	cmd.Stdout = outputFile
	cmd.Stderr = outputFile

	if err := cmd.Start(); err != nil {
		return err
	}

	fmt.Printf("Backend controller started, pid: %d, output at: %s\n", cmd.Process.Pid, outputFile.Name())
	content := fmt.Sprintf("gRPC server output file: %s\ngRPC server PID: %d\n", outputFile.Name(), cmd.Process.Pid)
	err = os.WriteFile(serverRun, []byte(content), perms.ReadWrite)
	if err != nil {
		fmt.Printf("WARN: Could not write gRPC process info to file: %s\n", err)
	}
=======
>>>>>>> 0f132959
	return nil
}<|MERGE_RESOLUTION|>--- conflicted
+++ resolved
@@ -18,11 +18,8 @@
 	"net/http"
 	"net/url"
 	"os"
-<<<<<<< HEAD
 	"os/exec"
 	"os/user"
-=======
->>>>>>> 0f132959
 	"path/filepath"
 	"runtime"
 	"sort"
@@ -55,7 +52,6 @@
 	Args: cobra.ExactArgs(1),
 }
 
-<<<<<<< HEAD
 const (
 	latestAvagoReleaseURL = "https://api.github.com/repos/ava-labs/avalanchego/releases/latest"
 	binaryServerURL       = "http://3.84.91.164:8998"
@@ -64,28 +60,9 @@
 )
 
 var (
-	deployLocal *bool
-	force       *bool
+	deployLocal bool
+	force       bool
 )
-
-func init() {
-	subnetCmd.AddCommand(deployCmd)
-
-	// Here you will define your flags and configuration settings.
-
-	// Cobra supports Persistent Flags which will work for this command
-	// and all subcommands, e.g.:
-	// deployCmd.PersistentFlags().String("foo", "", "A help for foo")
-
-	// Cobra supports local flags which will only run when this command
-	// is called directly, e.g.:
-	deployLocal = deployCmd.Flags().BoolP("local", "l", false, "Deploy subnet locally")
-	force = deployCmd.Flags().BoolP("force", "f", false, "Deploy without asking for confirmation")
-}
-=======
-var deployLocal bool
-var force bool
->>>>>>> 0f132959
 
 func getChainsInSubnet(subnetName string) ([]string, error) {
 	files, err := ioutil.ReadDir(baseDir)
@@ -126,11 +103,7 @@
 	}
 
 	if len(chains) == 0 {
-<<<<<<< HEAD
-		return fmt.Errorf("Invalid subnet: %s", args[0])
-=======
 		return errors.New("Invalid subnet " + args[0])
->>>>>>> 0f132959
 	}
 
 	var network models.Network
@@ -206,7 +179,7 @@
 }
 
 func setupLocalEnv(homeDir string) (string, error) {
-	binDir := filepath.Join(homeDir, BaseDir, binDir)
+	binDir := filepath.Join(homeDir, BaseDirName, binDir)
 
 	exists, latest, err := avagoExists(binDir)
 	if err != nil {
@@ -430,7 +403,7 @@
 	}
 	defer cli.Close()
 
-	chain_genesis := filepath.Join(usr.HomeDir, BaseDir, fmt.Sprintf("%s_genesis.json", chain))
+	chain_genesis := filepath.Join(usr.HomeDir, BaseDirName, fmt.Sprintf("%s_genesis.json", chain))
 	exists, err = storage.FileExists(chain_genesis)
 	if !exists || err != nil {
 		return fmt.Errorf("evaluated chain genesis file to be at %s but it does not seem to exist.", chain_genesis)
@@ -474,7 +447,6 @@
 		fmt.Printf("failed to start network :%s\n", err)
 		return err
 	}
-<<<<<<< HEAD
 
 	fmt.Println(info)
 	fmt.Println("network has been booted. wait until healthy...")
@@ -602,46 +574,6 @@
 	return nil
 }
 
-// this is NOT viable. Too many things can go wrong.
-// i.e. cloning with git might require the ssh password...
-func buildVM(chain string, id ids.ID, pluginDir string) error {
-	fmt.Println("cloning subnet-evm...")
-	subnetEVMRepo := "https://github.com/ava-labs/subnet-evm"
-	// fatal: destination path '/home/fabio/go/src/github.com/ava-labs' already exists and is not an empty directory.
-	// dest := "$HOME/go/src/github.com/ava-labs"
-	dest := "/tmp/subnet-evm"
-	args := []string{"clone", subnetEVMRepo, dest}
-	// TODO git could not be installed...we need binaries
-	clone := exec.Command("git", args...)
-	clone.Stdout = os.Stdout
-	clone.Stderr = os.Stderr
-	if err := clone.Run(); err != nil {
-		return err
-	}
-
-	fmt.Println("done. building...")
-	// subnetEVMPath := "$HOME/go/src/github.com/ava-labs/subnet-evm/"
-	buildPath := filepath.Join(dest, "scripts/build.sh")
-	buildDest := filepath.Join("build", id.String())
-	build := exec.Command(buildPath, buildDest)
-	build.Stdout = os.Stdout
-	build.Stderr = os.Stderr
-	if err := build.Run(); err != nil {
-		return err
-	}
-	fmt.Println("done. copying to avalanchego plugin path...")
-	binPath := filepath.Join(dest, buildDest)
-	cpArgs := []string{binPath, pluginDir}
-	cp := exec.Command("cp", cpArgs...)
-	cp.Stdout = os.Stdout
-	cp.Stderr = os.Stderr
-	if err := cp.Run(); err != nil {
-		return err
-	}
-	fmt.Println("all good")
-	return nil
-}
-
 func startServerProcess() error {
 	thisBin := reexec.Self()
 
@@ -664,7 +596,5 @@
 	if err != nil {
 		fmt.Printf("WARN: Could not write gRPC process info to file: %s\n", err)
 	}
-=======
->>>>>>> 0f132959
 	return nil
 }