// Copyright (C) 2025, Ava Labs, Inc. All rights reserved.
// See the file LICENSE for licensing terms.
package blockchaincmd

import (
	"encoding/hex"
	"encoding/json"
	"fmt"

	"github.com/ava-labs/avalanche-cli/pkg/application"
	"github.com/ava-labs/avalanche-cli/pkg/blockchain"
	"github.com/ava-labs/avalanche-cli/pkg/cobrautils"
	"github.com/ava-labs/avalanche-cli/pkg/constants"
	"github.com/ava-labs/avalanche-cli/pkg/contract"
	"github.com/ava-labs/avalanche-cli/pkg/models"
	"github.com/ava-labs/avalanche-cli/pkg/networkoptions"
	"github.com/ava-labs/avalanche-cli/pkg/precompiles"
	"github.com/ava-labs/avalanche-cli/pkg/prompts"
	"github.com/ava-labs/avalanche-cli/pkg/utils"
	"github.com/ava-labs/avalanche-cli/pkg/ux"
	"github.com/ava-labs/avalanche-cli/pkg/vm"
	validatorManagerSDK "github.com/ava-labs/avalanche-cli/sdk/validatormanager"
	"github.com/ava-labs/avalanche-cli/sdk/validatormanager/validatormanagertypes"
	"github.com/ava-labs/avalanchego/ids"
	"github.com/ava-labs/coreth/core"

	"github.com/ethereum/go-ethereum/common"
	"github.com/spf13/cobra"
)

var (
	blockchainIDStr string
	subnetIDstr     string
	useSubnetEvm    bool
	useCustomVM     bool
	rpcURL          string
)

// avalanche blockchain import public
func newImportPublicCmd() *cobra.Command {
	cmd := &cobra.Command{
		Use:   "public [blockchainPath]",
		Short: "Import an existing blockchain config from running blockchains on a public network",
		RunE:  importPublic,
		Args:  cobrautils.MaximumNArgs(1),
		Long: `The blockchain import public command imports a Blockchain configuration from a running network.

By default, an imported Blockchain
doesn't overwrite an existing Blockchain with the same name. To allow overwrites, provide the --force
flag.`,
	}

	networkoptions.AddNetworkFlagsToCmd(cmd, &globalNetworkFlags, false, networkoptions.DefaultSupportedNetworkOptions)

	cmd.Flags().BoolVar(&useSubnetEvm, "evm", false, "import a subnet-evm")
	cmd.Flags().BoolVar(&useCustomVM, "custom", false, "use a custom VM template")
	cmd.Flags().BoolVar(
		&overwriteImport,
		"force",
		false,
		"overwrite the existing configuration if one exists",
	)
	cmd.Flags().StringVar(
		&blockchainIDStr,
		"blockchain-id",
		"",
		"the blockchain ID",
	)
	cmd.Flags().StringVar(&rpcURL, "rpc", "", "rpc endpoint for the blockchain")
	return cmd
}

func importPublic(*cobra.Command, []string) error {
	network, err := networkoptions.GetNetworkFromCmdLineFlags(
		app,
		"",
		globalNetworkFlags,
		true,
		false,
		networkoptions.DefaultSupportedNetworkOptions,
		"",
	)
	if err != nil {
		return err
	}

	var blockchainID ids.ID
	if blockchainIDStr != "" {
		blockchainID, err = ids.FromString(blockchainIDStr)
		if err != nil {
			return err
		}
	}

	sc, genBytes, err := importBlockchain(network, rpcURL, blockchainID, ux.Logger.PrintToUser)
	if err != nil {
		return err
	}

	sc.TokenName = constants.DefaultTokenName
	sc.TokenSymbol = constants.DefaultTokenSymbol

	sc.VM, err = vm.PromptVMType(app, useSubnetEvm, useCustomVM)
	if err != nil {
		return err
	}

	if sc.VM == models.SubnetEvm {
		versions, err := app.Downloader.GetAllReleasesForRepo(constants.AvaLabsOrg, constants.SubnetEVMRepoName, "", application.All)
		if err != nil {
			return err
		}
		sc.VMVersion, err = app.Prompt.CaptureList("Pick the version for this VM", versions)
		if err != nil {
			return err
		}
		sc.RPCVersion, err = vm.GetRPCProtocolVersion(app, sc.VM, sc.VMVersion)
		if err != nil {
			return fmt.Errorf("failed getting RPCVersion for VM type %s with version %s", sc.VM, sc.VMVersion)
		}
		var genesis core.Genesis
		if err := json.Unmarshal(genBytes, &genesis); err != nil {
			return err
		}
		sc.ChainID = genesis.Config.ChainID.String()
	}

	if err := app.CreateSidecar(&sc); err != nil {
		return fmt.Errorf("failed creating the sidecar for import: %w", err)
	}

	if err = app.WriteGenesisFile(sc.Name, genBytes); err != nil {
		return err
	}

	ux.Logger.PrintToUser("Blockchain %q imported successfully", sc.Name)

	return nil
}

func importBlockchain(
	network models.Network,
	rpcURL string,
	blockchainID ids.ID,
	printFunc func(msg string, args ...interface{}),
) (models.Sidecar, []byte, error) {
	var err error

	if rpcURL == "" {
		rpcURL, err = app.Prompt.CaptureStringAllowEmpty("What is the RPC endpoint?")
		if err != nil {
			return models.Sidecar{}, nil, err
		}
		if rpcURL != "" {
			if err := prompts.ValidateURLFormat(rpcURL); err != nil {
				return models.Sidecar{}, nil, fmt.Errorf("invalid url format: %w", err)
			}
		}
	}

	if blockchainID == ids.Empty {
		var err error
		if rpcURL != "" {
			blockchainID, _ = precompiles.WarpPrecompileGetBlockchainID(rpcURL)
		}
		if blockchainID == ids.Empty {
			blockchainID, err = app.Prompt.CaptureID("What is the Blockchain ID?")
			if err != nil {
				return models.Sidecar{}, nil, err
			}
		}
	}

	createChainTx, err := utils.GetBlockchainTx(network.Endpoint, blockchainID)
	if err != nil {
		return models.Sidecar{}, nil, err
	}

	subnetID := createChainTx.SubnetID
	vmID := createChainTx.VMID
	blockchainName := createChainTx.ChainName
	genBytes := createChainTx.GenesisData

	printFunc("Retrieved information:")
	printFunc("  Name: %s", blockchainName)
	printFunc("  BlockchainID: %s", blockchainID.String())
	printFunc("  SubnetID: %s", subnetID.String())
	printFunc("  VMID: %s", vmID.String())

	subnetInfo, err := blockchain.GetSubnet(subnetID, network)
	if err != nil {
		return models.Sidecar{}, nil, err
	}
<<<<<<< HEAD
	printFunc("  Sovereign: %v", !subnetInfo.IsPermissioned)
=======
	if subnetInfo.IsPermissioned {
		printFunc("  Blockchain is Not Sovereign")
	}
>>>>>>> 7fb076c3

	sc := models.Sidecar{
		Name: blockchainName,
		Networks: map[string]models.NetworkData{
			network.Name(): {
				SubnetID:     subnetID,
				BlockchainID: blockchainID,
			},
		},
		Subnet:          blockchainName,
		Version:         constants.SidecarVersion,
		ImportedVMID:    vmID.String(),
		ImportedFromAPM: true,
	}

	if rpcURL != "" {
		e := sc.Networks[network.Name()]
		e.RPCEndpoints = []string{rpcURL}
		sc.Networks[network.Name()] = e
	}

	if !subnetInfo.IsPermissioned {
		sc.Sovereign = true
		sc.UseACP99 = true
		validatorManagerAddress := "0x" + hex.EncodeToString(subnetInfo.ManagerAddress)
		validatorManagerRPCEndpoint := ""
		validatorManagerBlockchainID := subnetInfo.ManagerChainID
		printFunc("  Validator Manager Address: %s", validatorManagerAddress)
		printFunc("  Validator Manager BlockchainID: %s", subnetInfo.ManagerChainID)
		if blockchainID == subnetInfo.ManagerChainID {
			// manager lives at L1
			validatorManagerRPCEndpoint = rpcURL
		} else {
			cChainID, err := contract.GetBlockchainID(app, network, contract.ChainSpec{CChain: true})
			if err != nil {
				return models.Sidecar{}, nil, fmt.Errorf("could not get C-Chain ID for %s: %w", network.Name(), err)
			}
			if cChainID == subnetInfo.ManagerChainID {
				// manager lives at C-Chain
				validatorManagerRPCEndpoint = network.CChainEndpoint()
			} else {
				printFunc("The Validator Manager is not deployed on L1 or on C-Chain")
				validatorManagerRPCEndpoint, err = app.Prompt.CaptureURL("What is the Validator Manager RPC endpoint?", false)
				if err != nil {
					return models.Sidecar{}, nil, err
				}
			}
		}
		printFunc("  Validator Manager RPC: %s", validatorManagerRPCEndpoint)
		e := sc.Networks[network.Name()]
		e.ValidatorManagerAddress = validatorManagerAddress
		e.ValidatorManagerBlockchainID = validatorManagerBlockchainID
		e.ValidatorManagerRPCEndpoint = validatorManagerRPCEndpoint
		sc.Networks[network.Name()] = e
<<<<<<< HEAD
		if validatorManagerRPCEndpoint != "" {
			validatorManagement, ownerAddress, specializedValidatorManagerAddress, err := GetBaseValidatorManagerInfo(
				validatorManagerRPCEndpoint,
				common.HexToAddress(validatorManagerAddress),
			)
			if err != nil {
				return models.Sidecar{}, nil, err
			}
			sc.ValidatorManagement = validatorManagement
			if sc.ValidatorManagement == validatormanagertypes.ProofOfAuthority {
				sc.ValidatorManagerOwner = ownerAddress.String()
			}
			if specializedValidatorManagerAddress != (common.Address{}) {
				printFunc("  Specialized Validator Manager Address: %s", specializedValidatorManagerAddress)
				e := sc.Networks[network.Name()]
				e.ValidatorManagerAddress = specializedValidatorManagerAddress.String()
				sc.Networks[network.Name()] = e
=======
		printFunc("  Validator Manager Address: %s", validatorManagerAddress)
		if rpcURL != "" {
			sc.ValidatorManagement = validatorManagerSDK.GetValidatorManagerType(rpcURL, common.HexToAddress(validatorManagerAddress))
			if sc.ValidatorManagement == validatormanagertypes.UndefinedValidatorManagement {
				return models.Sidecar{}, nil, fmt.Errorf("could not obtain validator manager type")
>>>>>>> 7fb076c3
			}
			if sc.ValidatorManagement == validatormanagertypes.ProofOfAuthority {
<<<<<<< HEAD
=======
				// a v2.0.0 validator manager can be identified as PoA for two cases:
				// - it is PoA
				// - it is a validator manager used by v2.0.0 PoS or another specialized validator manager,
				//   in which case the main manager interacts with the P-Chain, and the specialized manager, which is the
				//   owner of this main manager, interacts with the users
				owner, err := contract.GetContractOwner(rpcURL, common.HexToAddress(validatorManagerAddress))
				if err != nil {
					return models.Sidecar{}, nil, err
				}
				// check if the owner is a specialized PoS validator manager
				// if this is the case, GetValidatorManagerType will return the corresponding type
				validatorManagement := validatorManagerSDK.GetValidatorManagerType(rpcURL, owner)
				if validatorManagement != validatormanagertypes.UndefinedValidatorManagement {
					printFunc("  Specialized Validator Manager Address: %s", owner)
					e := sc.Networks[network.Name()]
					e.ValidatorManagerAddress = owner.String()
					sc.Networks[network.Name()] = e
					sc.ValidatorManagement = validatorManagement
				} else {
					sc.ValidatorManagerOwner = owner.String()
				}
			}
			printFunc("  Validation Kind: %s", sc.ValidatorManagement)
			if sc.ValidatorManagement == validatormanagertypes.ProofOfAuthority {
>>>>>>> 7fb076c3
				printFunc("  Validator Manager Owner: %s", sc.ValidatorManagerOwner)
			}
		}
	}

	return sc, genBytes, err
}

// returns validator manager type, owner if it is PoA, specialized address if it has specialization, error
func GetBaseValidatorManagerInfo(
	validatorManagerRPCEndpoint string,
	validatorManagerAddress common.Address,
) (validatormanagertypes.ValidatorManagementType, common.Address, common.Address, error) {
	validatorManagement := validatorManagerSDK.GetValidatorManagerType(validatorManagerRPCEndpoint, validatorManagerAddress)
	if validatorManagement == validatormanagertypes.UndefinedValidatorManagement {
		return validatorManagement, common.Address{}, common.Address{}, fmt.Errorf("could not infer validator manager type")
	}
	if validatorManagement == validatormanagertypes.ProofOfAuthority {
		owner, err := contract.GetContractOwner(validatorManagerRPCEndpoint, validatorManagerAddress)
		if err != nil {
			return validatorManagement, common.Address{}, common.Address{}, err
		}
		// check if the owner is a specialized validator manager
		specializedValidatorManagement := validatorManagerSDK.GetValidatorManagerType(validatorManagerRPCEndpoint, owner)
		if specializedValidatorManagement != validatormanagertypes.UndefinedValidatorManagement {
			return specializedValidatorManagement, common.Address{}, owner, nil
		} else {
			return validatorManagement, owner, common.Address{}, nil
		}
	}
	return validatorManagement, common.Address{}, common.Address{}, nil
}<|MERGE_RESOLUTION|>--- conflicted
+++ resolved
@@ -191,13 +191,9 @@
 	if err != nil {
 		return models.Sidecar{}, nil, err
 	}
-<<<<<<< HEAD
-	printFunc("  Sovereign: %v", !subnetInfo.IsPermissioned)
-=======
 	if subnetInfo.IsPermissioned {
 		printFunc("  Blockchain is Not Sovereign")
 	}
->>>>>>> 7fb076c3
 
 	sc := models.Sidecar{
 		Name: blockchainName,
@@ -252,7 +248,6 @@
 		e.ValidatorManagerBlockchainID = validatorManagerBlockchainID
 		e.ValidatorManagerRPCEndpoint = validatorManagerRPCEndpoint
 		sc.Networks[network.Name()] = e
-<<<<<<< HEAD
 		if validatorManagerRPCEndpoint != "" {
 			validatorManagement, ownerAddress, specializedValidatorManagerAddress, err := GetBaseValidatorManagerInfo(
 				validatorManagerRPCEndpoint,
@@ -270,42 +265,9 @@
 				e := sc.Networks[network.Name()]
 				e.ValidatorManagerAddress = specializedValidatorManagerAddress.String()
 				sc.Networks[network.Name()] = e
-=======
-		printFunc("  Validator Manager Address: %s", validatorManagerAddress)
-		if rpcURL != "" {
-			sc.ValidatorManagement = validatorManagerSDK.GetValidatorManagerType(rpcURL, common.HexToAddress(validatorManagerAddress))
-			if sc.ValidatorManagement == validatormanagertypes.UndefinedValidatorManagement {
-				return models.Sidecar{}, nil, fmt.Errorf("could not obtain validator manager type")
->>>>>>> 7fb076c3
-			}
-			if sc.ValidatorManagement == validatormanagertypes.ProofOfAuthority {
-<<<<<<< HEAD
-=======
-				// a v2.0.0 validator manager can be identified as PoA for two cases:
-				// - it is PoA
-				// - it is a validator manager used by v2.0.0 PoS or another specialized validator manager,
-				//   in which case the main manager interacts with the P-Chain, and the specialized manager, which is the
-				//   owner of this main manager, interacts with the users
-				owner, err := contract.GetContractOwner(rpcURL, common.HexToAddress(validatorManagerAddress))
-				if err != nil {
-					return models.Sidecar{}, nil, err
-				}
-				// check if the owner is a specialized PoS validator manager
-				// if this is the case, GetValidatorManagerType will return the corresponding type
-				validatorManagement := validatorManagerSDK.GetValidatorManagerType(rpcURL, owner)
-				if validatorManagement != validatormanagertypes.UndefinedValidatorManagement {
-					printFunc("  Specialized Validator Manager Address: %s", owner)
-					e := sc.Networks[network.Name()]
-					e.ValidatorManagerAddress = owner.String()
-					sc.Networks[network.Name()] = e
-					sc.ValidatorManagement = validatorManagement
-				} else {
-					sc.ValidatorManagerOwner = owner.String()
-				}
 			}
 			printFunc("  Validation Kind: %s", sc.ValidatorManagement)
 			if sc.ValidatorManagement == validatormanagertypes.ProofOfAuthority {
->>>>>>> 7fb076c3
 				printFunc("  Validator Manager Owner: %s", sc.ValidatorManagerOwner)
 			}
 		}
@@ -324,11 +286,17 @@
 		return validatorManagement, common.Address{}, common.Address{}, fmt.Errorf("could not infer validator manager type")
 	}
 	if validatorManagement == validatormanagertypes.ProofOfAuthority {
+		// a v2.0.0 validator manager can be identified as PoA for two cases:
+		// - it is PoA
+		// - it is a validator manager used by v2.0.0 PoS or another specialized validator manager,
+		//   in which case the main manager interacts with the P-Chain, and the specialized manager, which is the
+		//   owner of this main manager, interacts with the users
 		owner, err := contract.GetContractOwner(validatorManagerRPCEndpoint, validatorManagerAddress)
 		if err != nil {
 			return validatorManagement, common.Address{}, common.Address{}, err
 		}
-		// check if the owner is a specialized validator manager
+		// check if the owner is a specialized PoS validator manager
+		// if this is the case, GetValidatorManagerType will return the corresponding type
 		specializedValidatorManagement := validatorManagerSDK.GetValidatorManagerType(validatorManagerRPCEndpoint, owner)
 		if specializedValidatorManagement != validatormanagertypes.UndefinedValidatorManagement {
 			return specializedValidatorManagement, common.Address{}, owner, nil
