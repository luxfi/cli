// Copyright (C) 2025, Ava Labs, Inc. All rights reserved.
// See the file LICENSE for licensing terms.
package blockchaincmd

import (
	"errors"
	"fmt"
	"os"
	"strings"

	sdkutils "github.com/ava-labs/avalanche-cli/sdk/utils"

	"github.com/ava-labs/avalanche-cli/cmd/flags"
	"github.com/ava-labs/avalanche-cli/pkg/blockchain"
	"github.com/ava-labs/avalanche-cli/pkg/cobrautils"
	"github.com/ava-labs/avalanche-cli/pkg/constants"
	"github.com/ava-labs/avalanche-cli/pkg/contract"
	"github.com/ava-labs/avalanche-cli/pkg/keychain"
	"github.com/ava-labs/avalanche-cli/pkg/models"
	"github.com/ava-labs/avalanche-cli/pkg/networkoptions"
	"github.com/ava-labs/avalanche-cli/pkg/prompts"
	"github.com/ava-labs/avalanche-cli/pkg/signatureaggregator"
	"github.com/ava-labs/avalanche-cli/pkg/subnet"
	"github.com/ava-labs/avalanche-cli/pkg/txutils"
	"github.com/ava-labs/avalanche-cli/pkg/utils"
	"github.com/ava-labs/avalanche-cli/pkg/ux"
	"github.com/ava-labs/avalanche-cli/pkg/validatormanager"
	"github.com/ava-labs/avalanche-cli/sdk/evm"
	validatorsdk "github.com/ava-labs/avalanche-cli/sdk/validator"
	validatormanagerSDK "github.com/ava-labs/avalanche-cli/sdk/validatormanager"
	"github.com/ava-labs/avalanchego/api/info"
	"github.com/ava-labs/avalanchego/ids"
	"github.com/ava-labs/avalanchego/utils/logging"

	"github.com/ethereum/go-ethereum/common"
	"github.com/spf13/cobra"
)

var (
	uptimeSec            uint64
	force                bool
	removeValidatorFlags BlockchainRemoveValidatorFlags
)

type BlockchainRemoveValidatorFlags struct {
	SigAggFlags flags.SignatureAggregatorFlags
}

// avalanche blockchain removeValidator
func newRemoveValidatorCmd() *cobra.Command {
	cmd := &cobra.Command{
		Use:   "removeValidator [blockchainName]",
		Short: "Remove a permissioned validator from your blockchain",
		Long: `The blockchain removeValidator command stops a whitelisted blockchain network validator from
validating your deployed Blockchain.

To remove the validator from the Subnet's allow list, provide the validator's unique NodeID. You can bypass
these prompts by providing the values with flags.`,
		RunE:    removeValidator,
		PreRunE: cobrautils.ExactArgs(1),
	}
	networkoptions.AddNetworkFlagsToCmd(cmd, &globalNetworkFlags, false, networkoptions.DefaultSupportedNetworkOptions)
	sigAggGroup := flags.AddSignatureAggregatorFlagsToCmd(cmd, &removeValidatorFlags.SigAggFlags)
	cmd.Flags().StringVarP(&keyName, "key", "k", "", "select the key to use [fuji deploy only]")
	cmd.Flags().StringSliceVar(&subnetAuthKeys, "auth-keys", nil, "(for non-SOV blockchain only) control keys that will be used to authenticate the removeValidator tx")
	cmd.Flags().StringVar(&outputTxPath, "output-tx-path", "", "(for non-SOV blockchain only) file path of the removeValidator tx")
	cmd.Flags().BoolVarP(&useLedger, "ledger", "g", false, "use ledger instead of key (always true on mainnet, defaults to false on fuji)")
	cmd.Flags().StringSliceVar(&ledgerAddresses, "ledger-addrs", []string{}, "use the given ledger addresses")
	cmd.Flags().StringVar(&nodeIDStr, "node-id", "", "node-id of the validator")
	cmd.Flags().StringVar(&nodeEndpoint, "node-endpoint", "", "remove validator that responds to the given endpoint")
	cmd.Flags().Uint64Var(&uptimeSec, "uptime", 0, "validator's uptime in seconds. If not provided, it will be automatically calculated")
	cmd.Flags().BoolVar(&force, "force", false, "force validator removal even if it's not getting rewarded")
	cmd.Flags().BoolVar(&externalValidatorManagerOwner, "external-evm-signature", false, "set this value to true when signing validator manager tx outside of cli (for multisig or ledger)")
	cmd.Flags().StringVar(&validatorManagerOwner, "validator-manager-owner", "", "force using this address to issue transactions to the validator manager")
	cmd.Flags().StringVar(&initiateTxHash, "initiate-tx-hash", "", "initiate tx is already issued, with the given hash")
	cmd.SetHelpFunc(flags.WithGroupedHelp([]flags.GroupedFlags{sigAggGroup}))
	return cmd
}

func removeValidator(_ *cobra.Command, args []string) error {
	blockchainName := args[0]
	_, err := ValidateSubnetNameAndGetChains([]string{blockchainName})
	if err != nil {
		return err
	}

	sc, err := app.LoadSidecar(blockchainName)
	if err != nil {
		return err
	}

	network, err := networkoptions.GetNetworkFromCmdLineFlags(
		app,
		"",
		globalNetworkFlags,
		true,
		false,
		networkoptions.GetNetworkFromSidecar(sc, networkoptions.DefaultSupportedNetworkOptions),
		"",
	)
	if err != nil {
		return err
	}
	if network.ClusterName != "" {
		network = models.ConvertClusterToNetwork(network)
	}

	// TODO: will estimate fee in subsecuent PR
	fee := uint64(0)
	kc, err := keychain.GetKeychainFromCmdLineFlags(
		app,
		"to pay for transaction fees on P-Chain",
		network,
		keyName,
		useEwoq,
		useLedger,
		ledgerAddresses,
		fee,
	)
	if err != nil {
		return err
	}
	network.HandlePublicNetworkSimulation()

	scNetwork := sc.Networks[network.Name()]
	subnetID := scNetwork.SubnetID
	if subnetID == ids.Empty {
		return constants.ErrNoSubnetID
	}

	var nodeID ids.NodeID
	switch {
	case nodeEndpoint != "":
		infoClient := info.NewClient(nodeEndpoint)
		ctx, cancel := utils.GetAPILargeContext()
		defer cancel()
		nodeID, _, err = infoClient.GetNodeID(ctx)
		if err != nil {
			return err
		}
	case nodeIDStr == "":
		nodeID, err = PromptNodeID("remove as a blockchain validator")
		if err != nil {
			return err
		}
	default:
		nodeID, err = ids.NodeIDFromString(nodeIDStr)
		if err != nil {
			return err
		}
	}

	validatorKind, err := validatorsdk.GetValidatorKind(network.SDKNetwork(), subnetID, nodeID)
	if err != nil {
		return err
	}
	if validatorKind == validatorsdk.NonValidator {
		// it may be unregistered from P-Chain, but registered on validator manager
		// due to a previous partial removal operation
		validatorManagerRPCEndpoint := sc.Networks[network.Name()].ValidatorManagerRPCEndpoint
		validatorManagerAddress := sc.Networks[network.Name()].ValidatorManagerAddress
		if validatorManagerRPCEndpoint == "" {
			return fmt.Errorf("unable to find Validator Manager RPC endpoint")
		}
		if validatorManagerAddress == "" {
			return fmt.Errorf("unable to find Validator Manager address")
		}

		validationID, err := validatorsdk.GetValidationID(
			validatorManagerRPCEndpoint,
			common.HexToAddress(validatorManagerAddress),
			nodeID,
		)
		if err != nil {
			return err
		}
		if validationID != ids.Empty {
			validatorKind = validatorsdk.SovereignValidator
		}
	}
	if validatorKind == validatorsdk.NonValidator {
		return fmt.Errorf("node %s is not a validator of subnet %s on %s", nodeID, subnetID, network.Name())
	}

	if validatorKind == validatorsdk.SovereignValidator {
		if outputTxPath != "" {
			return errors.New("--output-tx-path flag cannot be used for non-SOV (Subnet-Only Validators) blockchains")
		}

		if len(subnetAuthKeys) > 0 {
			return errors.New("--subnetAuthKeys flag cannot be used for non-SOV (Subnet-Only Validators) blockchains")
		}
	}
	if outputTxPath != "" {
		if _, err := os.Stat(outputTxPath); err == nil {
			return fmt.Errorf("outputTxPath %q already exists", outputTxPath)
		}
	}

	deployer := subnet.NewPublicDeployer(kc, network)
	if validatorKind == validatorsdk.NonSovereignValidator {
		isValidator, err := subnet.IsSubnetValidator(subnetID, nodeID, network)
		if err != nil {
			// just warn the user, don't fail
			ux.Logger.PrintToUser("failed to check if node is a validator on the subnet: %s", err)
		} else if !isValidator {
			// this is actually an error
			return fmt.Errorf("node %s is not a validator on subnet %s", nodeID, subnetID)
		}
		if err := UpdateKeychainWithSubnetControlKeys(kc, network, blockchainName); err != nil {
			return err
		}
		return removeValidatorNonSOV(deployer, network, subnetID, kc, blockchainName, nodeID)
	}
	if err := removeValidatorSOV(
		deployer,
		network,
		blockchainName,
		nodeID,
		uptimeSec,
		isBootstrapValidatorForNetwork(nodeID, scNetwork),
		force,
<<<<<<< HEAD
=======
		removeValidatorFlags.RPC,
		removeValidatorFlags.SigAggFlags.SignatureAggregatorEndpoint,
>>>>>>> be939be8
	); err != nil {
		return err
	}
	// remove the validator from the list of bootstrap validators
	newBootstrapValidators := utils.Filter(scNetwork.BootstrapValidators, func(b models.SubnetValidator) bool {
		if id, _ := ids.NodeIDFromString(b.NodeID); id != nodeID {
			return true
		}
		return false
	})
	// save new bootstrap validators and save sidecar
	scNetwork.BootstrapValidators = newBootstrapValidators
	sc.Networks[network.Name()] = scNetwork
	if err := app.UpdateSidecar(&sc); err != nil {
		return err
	}
	return nil
}

func isBootstrapValidatorForNetwork(nodeID ids.NodeID, scNetwork models.NetworkData) bool {
	filteredBootstrapValidators := utils.Filter(scNetwork.BootstrapValidators, func(b models.SubnetValidator) bool {
		if id, err := ids.NodeIDFromString(b.NodeID); err == nil && id == nodeID {
			return true
		}
		return false
	})
	return len(filteredBootstrapValidators) > 0
}

func removeValidatorSOV(
	deployer *subnet.PublicDeployer,
	network models.Network,
	blockchainName string,
	nodeID ids.NodeID,
	uptimeSec uint64,
	isBootstrapValidator bool,
	force bool,
<<<<<<< HEAD
=======
	rpcURL string,
	signatureAggregatorEndpoint string,
>>>>>>> be939be8
) error {
	chainSpec := contract.ChainSpec{
		BlockchainName: blockchainName,
	}

	sc, err := app.LoadSidecar(chainSpec.BlockchainName)
	if err != nil {
		return fmt.Errorf("failed to load sidecar: %w", err)
	}

	if validatorManagerOwner == "" {
		validatorManagerOwner = sc.ValidatorManagerOwner
	}

	l1RPCEndpoint, _, err := contract.GetBlockchainEndpoints(app, network, chainSpec, true, false)
	if err != nil {
		return err
	}

	var ownerPrivateKey string
	if !externalValidatorManagerOwner {
		var ownerPrivateKeyFound bool
		ownerPrivateKeyFound, _, _, ownerPrivateKey, err = contract.SearchForManagedKey(
			app,
			network,
			common.HexToAddress(validatorManagerOwner),
			true,
		)
		if err != nil {
			return err
		}
		if !ownerPrivateKeyFound {
			return fmt.Errorf("not private key found for Validator manager owner %s", validatorManagerOwner)
		}
	}

	if sc.UseACP99 {
		ux.Logger.PrintToUser(logging.Yellow.Wrap("Validator Manager Protocol: V2"))
	} else {
		ux.Logger.PrintToUser(logging.Yellow.Wrap("Validator Manager Protocol: v1.0.0"))
	}

	ux.Logger.PrintToUser(logging.Yellow.Wrap("Validator manager owner %s pays for the initialization of the validator's removal (Blockchain gas token)"), validatorManagerOwner)

	if sc.Networks[network.Name()].ValidatorManagerAddress == "" {
		return fmt.Errorf("unable to find Validator Manager address")
	}

	validatorManagerRPCEndpoint := sc.Networks[network.Name()].ValidatorManagerRPCEndpoint
	validatorManagerBlockchainID := sc.Networks[network.Name()].ValidatorManagerBlockchainID
	validatorManagerAddress := sc.Networks[network.Name()].ValidatorManagerAddress
	specializedValidatorManagerAddress := sc.Networks[network.Name()].SpecializedValidatorManagerAddress
	if specializedValidatorManagerAddress != "" {
		validatorManagerAddress = specializedValidatorManagerAddress
	}

	if validatorManagerRPCEndpoint == "" {
		return fmt.Errorf("unable to find Validator Manager RPC endpoint")
	}
	if validatorManagerBlockchainID == ids.Empty {
		return fmt.Errorf("unable to find Validator Manager blockchain ID")
	}
	if validatorManagerAddress == "" {
		return fmt.Errorf("unable to find Validator Manager address")
	}

	ux.Logger.PrintToUser(logging.Yellow.Wrap("RPC Endpoint: %s"), validatorManagerRPCEndpoint)

	clusterName := sc.Networks[network.Name()].ClusterName
	aggregatorLogger, err := signatureaggregator.NewSignatureAggregatorLogger(
		removeValidatorFlags.SigAggFlags.AggregatorLogLevel,
		removeValidatorFlags.SigAggFlags.AggregatorLogToStdout,
		app.GetAggregatorLogDir(clusterName),
	)
	if err != nil {
		return err
	}
	if force && sc.PoS() {
		ux.Logger.PrintToUser(logging.Yellow.Wrap("Forcing removal of %s as it is a PoS bootstrap validator"), nodeID)
	}
	if signatureAggregatorEndpoint == "" {
		signatureAggregatorEndpoint, err = signatureaggregator.GetSignatureAggregatorEndpoint(app, network)
		if err != nil {
			// if local machine does not have a running signature aggregator instance for the network, we will create it first
			err = signatureaggregator.CreateSignatureAggregatorInstance(app, network, aggregatorLogger, removeValidatorFlags.SigAggFlags.SignatureAggregatorVersion)
			if err != nil {
				return err
			}
			signatureAggregatorEndpoint, err = signatureaggregator.GetSignatureAggregatorEndpoint(app, network)
			if err != nil {
				return err
			}
		}
	}
	aggregatorCtx, aggregatorCancel := sdkutils.GetTimedContext(constants.SignatureAggregatorTimeout)
	defer aggregatorCancel()
	// try to remove the validator. If err is "delegator ineligible for rewards" confirm with user and force remove
	signedMessage, validationID, rawTx, err := validatormanager.InitValidatorRemoval(
		aggregatorCtx,
		app,
		network,
		validatorManagerRPCEndpoint,
		chainSpec,
		l1RPCEndpoint,
		externalValidatorManagerOwner,
		validatorManagerOwner,
		ownerPrivateKey,
		nodeID,
		aggregatorLogger,
		sc.PoS(),
		uptimeSec,
		isBootstrapValidator || force,
		validatorManagerBlockchainID,
		validatorManagerAddress,
		sc.UseACP99,
		initiateTxHash,
		signatureAggregatorEndpoint,
	)
	if err != nil && errors.Is(err, validatormanagerSDK.ErrValidatorIneligibleForRewards) {
		ux.Logger.PrintToUser("Calculated rewards is zero. Validator %s is not eligible for rewards", nodeID)
		force, err = app.Prompt.CaptureNoYes("Do you want to continue with validator removal?")
		if err != nil {
			return err
		}
		if !force {
			return fmt.Errorf("validator %s is not eligible for rewards. Use --force flag to force removal", nodeID)
		}
		aggregatorCtx, aggregatorCancel = sdkutils.GetTimedContext(constants.SignatureAggregatorTimeout)
		defer aggregatorCancel()
		signedMessage, validationID, _, err = validatormanager.InitValidatorRemoval(
			aggregatorCtx,
			app,
			network,
			validatorManagerRPCEndpoint,
			chainSpec,
			l1RPCEndpoint,
			externalValidatorManagerOwner,
			validatorManagerOwner,
			ownerPrivateKey,
			nodeID,
			aggregatorLogger,
			sc.PoS(),
			uptimeSec,
			true, // force
			validatorManagerBlockchainID,
			validatorManagerAddress,
			sc.UseACP99,
			initiateTxHash,
			signatureAggregatorEndpoint,
		)
		if err != nil {
			return err
		}
	} else if err != nil {
		return err
	}
	if rawTx != nil {
		dump, err := evm.TxDump("Initializing Validator Removal", rawTx)
		if err == nil {
			ux.Logger.PrintToUser(dump)
		}
		return err
	}

	ux.Logger.PrintToUser("ValidationID: %s", validationID)
	txID, _, err := deployer.SetL1ValidatorWeight(signedMessage)
	if err != nil {
		if !strings.Contains(err.Error(), "could not load L1 validator: not found") {
			return err
		}
		ux.Logger.PrintToUser(logging.LightBlue.Wrap("The Validation ID was already removed on the P-Chain. Proceeding to the next step"))
	} else {
		ux.Logger.PrintToUser("SetL1ValidatorWeightTx ID: %s", txID)
		if err := blockchain.UpdatePChainHeight(
			"Waiting for P-Chain to update validator information ...",
		); err != nil {
			return err
		}
	}
	aggregatorCtx, aggregatorCancel = sdkutils.GetTimedContext(constants.SignatureAggregatorTimeout)
	defer aggregatorCancel()
	rawTx, err = validatormanager.FinishValidatorRemoval(
		aggregatorCtx,
		app,
		network,
		validatorManagerRPCEndpoint,
		chainSpec,
		externalValidatorManagerOwner,
		validatorManagerOwner,
		ownerPrivateKey,
		validationID,
		aggregatorLogger,
		validatorManagerBlockchainID,
		validatorManagerAddress,
		sc.UseACP99,
		signatureAggregatorEndpoint,
	)
	if err != nil {
		return err
	}
	if rawTx != nil {
		dump, err := evm.TxDump("Finish Validator Removal", rawTx)
		if err == nil {
			ux.Logger.PrintToUser(dump)
		}
		return err
	}

	ux.Logger.GreenCheckmarkToUser("Validator successfully removed from the Subnet")

	return nil
}

func removeValidatorNonSOV(deployer *subnet.PublicDeployer, network models.Network, subnetID ids.ID, kc *keychain.Keychain, blockchainName string, nodeID ids.NodeID) error {
	_, controlKeys, threshold, err := txutils.GetOwners(network, subnetID)
	if err != nil {
		return err
	}

	// add control keys to the keychain whenever possible
	if err := kc.AddAddresses(controlKeys); err != nil {
		return err
	}

	kcKeys, err := kc.PChainFormattedStrAddresses()
	if err != nil {
		return err
	}

	// get keys for add validator tx signing
	if subnetAuthKeys != nil {
		if err := prompts.CheckSubnetAuthKeys(kcKeys, subnetAuthKeys, controlKeys, threshold); err != nil {
			return err
		}
	} else {
		subnetAuthKeys, err = prompts.GetSubnetAuthKeys(app.Prompt, kcKeys, controlKeys, threshold)
		if err != nil {
			return err
		}
	}
	ux.Logger.PrintToUser("Your auth keys for remove validator tx creation: %s", subnetAuthKeys)

	ux.Logger.PrintToUser("NodeID: %s", nodeID.String())
	ux.Logger.PrintToUser("Network: %s", network.Name())
	ux.Logger.PrintToUser("Inputs complete, issuing transaction to remove the specified validator...")

	isFullySigned, tx, remainingSubnetAuthKeys, err := deployer.RemoveValidator(
		controlKeys,
		subnetAuthKeys,
		subnetID,
		nodeID,
	)
	if err != nil {
		return err
	}
	if !isFullySigned {
		if err := SaveNotFullySignedTx(
			"Remove Validator",
			tx,
			blockchainName,
			subnetAuthKeys,
			remainingSubnetAuthKeys,
			outputTxPath,
			false,
		); err != nil {
			return err
		}
	}
	return err
}<|MERGE_RESOLUTION|>--- conflicted
+++ resolved
@@ -220,11 +220,8 @@
 		uptimeSec,
 		isBootstrapValidatorForNetwork(nodeID, scNetwork),
 		force,
-<<<<<<< HEAD
-=======
 		removeValidatorFlags.RPC,
 		removeValidatorFlags.SigAggFlags.SignatureAggregatorEndpoint,
->>>>>>> be939be8
 	); err != nil {
 		return err
 	}
@@ -262,11 +259,8 @@
 	uptimeSec uint64,
 	isBootstrapValidator bool,
 	force bool,
-<<<<<<< HEAD
-=======
 	rpcURL string,
 	signatureAggregatorEndpoint string,
->>>>>>> be939be8
 ) error {
 	chainSpec := contract.ChainSpec{
 		BlockchainName: blockchainName,
