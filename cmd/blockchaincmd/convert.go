// / Copyright (C) 2022, Ava Labs, Inc. All rights reserved.
// See the file LICENSE for licensing terms.
package blockchaincmd

import (
	"fmt"
	"math/big"
	"os"
	"time"

	"github.com/ava-labs/avalanche-cli/cmd/flags"
	"github.com/ava-labs/avalanche-cli/pkg/blockchain"
	"github.com/ava-labs/avalanche-cli/pkg/cobrautils"
	"github.com/ava-labs/avalanche-cli/pkg/constants"
	"github.com/ava-labs/avalanche-cli/pkg/contract"
	"github.com/ava-labs/avalanche-cli/pkg/keychain"
	"github.com/ava-labs/avalanche-cli/pkg/localnet"
	"github.com/ava-labs/avalanche-cli/pkg/models"
	"github.com/ava-labs/avalanche-cli/pkg/networkoptions"
	"github.com/ava-labs/avalanche-cli/pkg/node"
	"github.com/ava-labs/avalanche-cli/pkg/prompts"
	"github.com/ava-labs/avalanche-cli/pkg/signatureaggregator"
	"github.com/ava-labs/avalanche-cli/pkg/subnet"
	"github.com/ava-labs/avalanche-cli/pkg/txutils"
	"github.com/ava-labs/avalanche-cli/pkg/utils"
	"github.com/ava-labs/avalanche-cli/pkg/ux"
	blockchainSDK "github.com/ava-labs/avalanche-cli/sdk/blockchain"
	"github.com/ava-labs/avalanche-cli/sdk/evm"
	validatormanagerSDK "github.com/ava-labs/avalanche-cli/sdk/validatormanager"
	"github.com/ava-labs/avalanche-cli/sdk/validatormanager/validatormanagertypes"
	"github.com/ava-labs/avalanchego/ids"
	"github.com/ava-labs/avalanchego/utils/logging"
	"github.com/ava-labs/avalanchego/utils/units"
	"github.com/ava-labs/avalanchego/vms/platformvm/txs"

	"github.com/ethereum/go-ethereum/common"
	"github.com/spf13/cobra"
)

var (
	doStrongInputChecks bool
	convertFlags        BlockchainConvertFlags
)

type BlockchainConvertFlags struct {
	SigAggFlags             flags.SignatureAggregatorFlags
	LocalMachineFlags       flags.LocalMachineFlags
	ProofOfStakeFlags       flags.POSFlags
	BootstrapValidatorFlags flags.BootstrapValidatorFlags
	ConvertOnly             bool
}

// avalanche blockchain convert
func newConvertCmd() *cobra.Command {
	cmd := &cobra.Command{
		Use:   "convert [blockchainName]",
		Short: "Converts a Subnet into a sovereign L1",
		Long: `The blockchain convert command converts a Subnet into sovereign L1.

Sovereign L1s require bootstrap validators. avalanche blockchain convert command gives the option of: 
- either using local machine as bootstrap validators (set the number of bootstrap validators using 
--num-bootstrap-validators flag, default is set to 1)
- or using remote nodes (we require the node's Node-ID and BLS info)`,
		RunE:              convertBlockchain,
		PersistentPostRun: handlePostRun,
		PreRunE:           cobrautils.ExactArgs(1),
	}
	networkGroup := networkoptions.GetNetworkFlagsGroup(cmd, &globalNetworkFlags, true, networkoptions.DefaultSupportedNetworkOptions)
	sigAggGroup := flags.AddSignatureAggregatorFlagsToCmd(cmd, &convertFlags.SigAggFlags)
	cmd.Flags().StringVarP(&keyName, "key", "k", "", "select the key to use to authorize ConvertSubnetTol1 Tx")
	cmd.Flags().StringSliceVar(&subnetAuthKeys, "auth-keys", nil, "control keys that will be used to authenticate ConvertSubnetTol1")
	cmd.Flags().StringVar(&outputTxPath, "output-tx-path", "", "file path of the convert to L1 tx (for multi-sig)")
	cmd.Flags().BoolVarP(&useLedger, "ledger", "g", false, "use ledger instead of key")
	cmd.Flags().StringSliceVar(&ledgerAddresses, "ledger-addrs", []string{}, "use the given ledger addresses")
	cmd.Flags().BoolVar(&convertFlags.ConvertOnly, "convert-only", false, "avoid node track, restart and poa manager setup")

	localMachineGroup := flags.AddLocalMachineFlagsToCmd(cmd, &convertFlags.LocalMachineFlags)
	posGroup := flags.AddProofOfStakeToCmd(cmd, &convertFlags.ProofOfStakeFlags)
	bootstrapValidatorGroup := flags.AddBootstrapValidatorFlagsToCmd(cmd, &convertFlags.BootstrapValidatorFlags)

	cmd.Flags().BoolVar(&createFlags.proofOfAuthority, "proof-of-authority", false, "use proof of authority(PoA) for validator management")
	cmd.Flags().BoolVar(&createFlags.proofOfStake, "proof-of-stake", false, "use proof of stake(PoS) for validator management")
	cmd.Flags().StringVar(&createFlags.validatorManagerOwner, "validator-manager-owner", "", "EVM address that controls Validator Manager Owner")
	cmd.Flags().StringVar(&validatorManagerRPCEndpoint, "validator-manager-rpc", "", "RPC to use to access to the validator manager")
	cmd.Flags().StringVar(&validatorManagerBlockchainIDStr, "validator-manager-blockchain-id", "", "validator manager blockchain ID")
	cmd.Flags().StringVar(&validatorManagerAddressStr, "validator-manager-address", "", "validator manager address")
	cmd.Flags().BoolVar(&doStrongInputChecks, "verify-input", true, "check for input confirmation")
	cmd.SetHelpFunc(flags.WithGroupedHelp([]flags.GroupedFlags{networkGroup, bootstrapValidatorGroup, localMachineGroup, posGroup, sigAggGroup}))
	return cmd
}

func GetValidatorManagerRPCEndpoint(
	network models.Network,
	blockchainName string,
	blockchainID ids.ID,
	validatorManagerBlockchainID ids.ID,
) (string, error) {
	var (
		err                         error
		validatorManagerRPCEndpoint string
	)
	if blockchainID == validatorManagerBlockchainID {
		validatorManagerRPCEndpoint, _, err = contract.GetBlockchainEndpoints(
			app,
			network,
			contract.ChainSpec{
				BlockchainName: blockchainName,
				BlockchainID:   blockchainID.String(),
			},
			true,
			false,
		)
		if err != nil {
			return "", err
		}
	} else {
		cChainID, err := contract.GetBlockchainID(app, network, contract.ChainSpec{CChain: true})
		if err != nil {
			return "", fmt.Errorf("could not get C-Chain ID for %s: %w", network.Name(), err)
		}
		if cChainID == validatorManagerBlockchainID {
			// manager lives at C-Chain
			validatorManagerRPCEndpoint = network.CChainEndpoint()
		} else {
			validatorManagerRPCEndpoint, err = app.Prompt.CaptureURL("What is the Validator Manager RPC endpoint?", false)
			if err != nil {
				return "", err
			}
		}
	}
	return validatorManagerRPCEndpoint, nil
}

func InitializeValidatorManager(
	blockchainName string,
	subnetID ids.ID,
	blockchainID ids.ID,
	network models.Network,
	avaGoBootstrapValidators []*txs.ConvertSubnetToL1Validator,
	pos bool,
	validatorManagerRPCEndpoint string,
	validatorManagerBlockchainID ids.ID,
	validatorManagerAddressStr string,
	validatorManagerOwnerAddressStr string,
	useACP99 bool,
	useLocalMachine bool,
	signatureAggregatorFlags flags.SignatureAggregatorFlags,
	proofOfStakeFlags flags.POSFlags,
) (bool, error) {
	if useACP99 {
		ux.Logger.PrintToUser(logging.Yellow.Wrap("Validator Manager Protocol: V2"))
	} else {
		ux.Logger.PrintToUser(logging.Yellow.Wrap("Validator Manager Protocol: v1.0.0"))
	}

	var err error
	clusterName := clusterNameFlagValue
	switch {
	case useLocalMachine:
		if err := localnet.LocalClusterTrackSubnet(
			app,
			ux.Logger.PrintToUser,
			clusterName,
			blockchainName,
		); err != nil {
			return false, err
		}
	default:
		if clusterName != "" {
			if err = node.SyncSubnet(app, clusterName, blockchainName, true, nil); err != nil {
				return false, err
			}

			if err := node.WaitForHealthyCluster(app, clusterName, node.HealthCheckTimeout, node.HealthCheckPoolTime); err != nil {
				return false, err
			}
		}
	}

	tracked := true

	if blockchainID == validatorManagerBlockchainID && validatorManagerAddressStr == validatormanagerSDK.ValidatorProxyContractAddress {
		// we assume it is fully CLI managed
		if err := CompleteValidatorManagerL1Deploy(
			network,
			blockchainName,
			validatorManagerRPCEndpoint,
			validatorManagerOwnerAddressStr,
			pos,
			useACP99,
		); err != nil {
			return tracked, err
		}
	}

	if validatorManagerRPCEndpoint == "" {
		validatorManagerRPCEndpoint, err = GetValidatorManagerRPCEndpoint(
			network,
			blockchainName,
			blockchainID,
			validatorManagerBlockchainID,
		)
		if err != nil {
			return tracked, err
		}
	}

	client, err := evm.GetClient(validatorManagerRPCEndpoint)
	if err != nil {
		return tracked, err
	}
	if err := client.WaitForEVMBootstrapped(0); err != nil {
		return tracked, err
	}

	extraAggregatorPeers, err := blockchain.GetAggregatorExtraPeers(app, clusterName)
	if err != nil {
		return tracked, err
	}

	validatorManagerAddress := common.HexToAddress(validatorManagerAddressStr)

	_, _, specializedValidatorManagerAddress, err := GetBaseValidatorManagerInfo(
		validatorManagerRPCEndpoint,
		validatorManagerAddress,
	)
	if err != nil {
		return tracked, err
	}

	validatorManagerOwnerAddress := common.HexToAddress(validatorManagerOwnerAddressStr)

	found, _, _, validatorManagerOwnerPrivateKey, err := contract.SearchForManagedKey(
		app,
		network,
		validatorManagerOwnerAddress,
		true,
	)
	if err != nil {
		return tracked, err
	}
	if !found {
		return tracked, fmt.Errorf("could not find validator manager owner private key")
	}

	subnetSDK := blockchainSDK.Subnet{
		Network:                            network.SDKNetwork(),
		SubnetID:                           subnetID,
		ValidatorManagerRPC:                validatorManagerRPCEndpoint,
		ValidatorManagerBlockchainID:       validatorManagerBlockchainID,
		ValidatorManagerAddress:            &validatorManagerAddress,
		SpecializedValidatorManagerAddress: &specializedValidatorManagerAddress,
		ValidatorManagerOwnerAddress:       &validatorManagerOwnerAddress,
		ValidatorManagerOwnerPrivateKey:    validatorManagerOwnerPrivateKey,
		BootstrapValidators:                avaGoBootstrapValidators,
	}
	aggregatorLogger, err := signatureaggregator.NewSignatureAggregatorLogger(
		signatureAggregatorFlags.AggregatorLogLevel,
		signatureAggregatorFlags.AggregatorLogToStdout,
		app.GetAggregatorLogDir(clusterName),
	)
	if err != nil {
		return tracked, err
	}
	// TODO: replace latest below with sig agg version in flags for convert and deploy
	err = signatureaggregator.CreateSignatureAggregatorInstance(app, subnetID.String(), network, extraAggregatorPeers, aggregatorLogger, "latest")
	if err != nil {
		return tracked, err
	}
	signatureAggregatorEndpoint, err := signatureaggregator.GetSignatureAggregatorEndpoint(app, network)
	if err != nil {
		return tracked, err
	}
	if pos {
		ux.Logger.PrintToUser("Initializing Native Token Proof of Stake Validator Manager contract on blockchain %s ...", blockchainName)
		if err := subnetSDK.InitializeProofOfStake(
			app.Log,
<<<<<<< HEAD
			validatorManagerOwnerPrivateKey,
			extraAggregatorPeers,
=======
			network.SDKNetwork(),
			genesisPrivateKey,
>>>>>>> 7fb076c3
			aggregatorLogger,
			validatormanagerSDK.PoSParams{
				MinimumStakeAmount:      big.NewInt(int64(proofOfStakeFlags.MinimumStakeAmount)),
				MaximumStakeAmount:      big.NewInt(int64(proofOfStakeFlags.MaximumStakeAmount)),
				MinimumStakeDuration:    proofOfStakeFlags.MinimumStakeDuration,
				MinimumDelegationFee:    proofOfStakeFlags.MinimumDelegationFee,
				MaximumStakeMultiplier:  proofOfStakeFlags.MaximumStakeMultiplier,
				WeightToValueFactor:     big.NewInt(int64(proofOfStakeFlags.WeightToValueFactor)),
				RewardCalculatorAddress: validatormanagerSDK.RewardCalculatorAddress,
				UptimeBlockchainID:      blockchainID,
			},
			useACP99,
			signatureAggregatorEndpoint,
		); err != nil {
			return tracked, err
		}
		ux.Logger.GreenCheckmarkToUser("Proof of Stake Validator Manager contract successfully initialized on blockchain %s", blockchainName)
	} else {
		ux.Logger.PrintToUser("Initializing Proof of Authority Validator Manager contract on blockchain %s ...", blockchainName)
		if err := subnetSDK.InitializeProofOfAuthority(
			app.Log,
<<<<<<< HEAD
			validatorManagerOwnerPrivateKey,
			extraAggregatorPeers,
=======
			network.SDKNetwork(),
			genesisPrivateKey,
>>>>>>> 7fb076c3
			aggregatorLogger,
			useACP99,
			signatureAggregatorEndpoint,
		); err != nil {
			return tracked, err
		}
		ux.Logger.GreenCheckmarkToUser("Proof of Authority Validator Manager contract successfully initialized on blockchain %s", blockchainName)
	}

	sidecar, err := app.LoadSidecar(blockchainName)
	if err != nil {
		return tracked, err
	}
	if specializedValidatorManagerAddress != (common.Address{}) {
		validatorManagerAddress = specializedValidatorManagerAddress
	}
	sidecar.UpdateValidatorManagerAddress(network.Name(), validatorManagerRPCEndpoint, validatorManagerBlockchainID, validatorManagerAddress.String())
	if err := app.UpdateSidecar(&sidecar); err != nil {
		return tracked, err
	}

	return tracked, nil
}

func convertSubnetToL1(
	bootstrapValidators []models.SubnetValidator,
	deployer *subnet.PublicDeployer,
	subnetID ids.ID,
	blockchainID ids.ID,
	network models.Network,
	chain string,
	sidecar models.Sidecar,
	controlKeysList,
	subnetAuthKeysList []string,
	validatorManagerBlockchainID ids.ID,
	validatorManagerAddress string,
	doStrongInputsCheck bool,
) ([]*txs.ConvertSubnetToL1Validator, bool, bool, error) {
	if subnetID == ids.Empty {
		return nil, false, false, constants.ErrNoSubnetID
	}
	if blockchainID == ids.Empty {
		return nil, false, false, constants.ErrNoBlockchainID
	}
	if validatorManagerBlockchainID == ids.Empty {
		return nil, false, false, constants.ErrNoBlockchainID
	}
	if !common.IsHexAddress(validatorManagerAddress) {
		return nil, false, false, constants.ErrInvalidValidatorManagerAddress
	}
	avaGoBootstrapValidators, err := ConvertToAvalancheGoSubnetValidator(bootstrapValidators)
	if err != nil {
		return avaGoBootstrapValidators, false, false, err
	}

	if doStrongInputsCheck {
		ux.Logger.PrintToUser("You are about to create a ConvertSubnetToL1Tx on %s with the following content:", network.Name())
		ux.Logger.PrintToUser("  Subnet ID: %s", subnetID)
		ux.Logger.PrintToUser("  Manager Blockchain ID: %s", validatorManagerBlockchainID)
		ux.Logger.PrintToUser("  Manager Address: %s", validatorManagerAddress)
		ux.Logger.PrintToUser("  Validators:")
		for _, val := range bootstrapValidators {
			ux.Logger.PrintToUser("    Node ID: %s", val.NodeID)
			ux.Logger.PrintToUser("    Weight: %d", val.Weight)
			ux.Logger.PrintToUser("    Balance: %.5f", float64(val.Balance)/float64(units.Avax))
		}
		ux.Logger.PrintToUser("")
		ux.Logger.PrintToUser("Please review the details of the ConvertSubnetToL1 Transaction")
		ux.Logger.PrintToUser("")
		if doContinue, err := app.Prompt.CaptureYesNo("Do you want to create the transaction?"); err != nil {
			return avaGoBootstrapValidators, false, false, err
		} else if !doContinue {
			return avaGoBootstrapValidators, true, false, nil
		}
	}

	isFullySigned, convertL1TxID, tx, remainingSubnetAuthKeys, err := deployer.ConvertL1(
		controlKeysList,
		subnetAuthKeysList,
		subnetID,
		validatorManagerBlockchainID,
		common.HexToAddress(validatorManagerAddress),
		avaGoBootstrapValidators,
	)
	if err != nil {
		ux.Logger.RedXToUser("error converting blockchain: %s. fix the issue and try again with a new convert cmd", err)
		return avaGoBootstrapValidators, false, false, err
	}

	savePartialTx := !isFullySigned && err == nil

	if savePartialTx {
		if err := SaveNotFullySignedTx(
			"ConvertSubnetToL1Tx",
			tx,
			chain,
			subnetAuthKeys,
			remainingSubnetAuthKeys,
			outputTxPath,
			false,
		); err != nil {
			return avaGoBootstrapValidators, false, savePartialTx, err
		}
	} else {
		ux.Logger.PrintToUser("ConvertSubnetToL1Tx ID: %s", convertL1TxID)
		_, err = ux.TimedProgressBar(
			30*time.Second,
			"Waiting for the Subnet to be converted into a sovereign L1 ...",
			0,
		)
		if err != nil {
			return avaGoBootstrapValidators, false, savePartialTx, err
		}
	}

	ux.Logger.PrintToUser("")
	setBootstrapValidatorValidationID(avaGoBootstrapValidators, bootstrapValidators, subnetID)
	return avaGoBootstrapValidators, false, savePartialTx, app.UpdateSidecarNetworks(
		&sidecar,
		network,
		subnetID,
		blockchainID,
		"",
		"",
		bootstrapValidators,
		clusterNameFlagValue,
		"",
		validatorManagerBlockchainID,
		validatorManagerAddress,
	)
}

// convertBlockchain is the cobra command run for converting subnets into sovereign L1
func convertBlockchain(cmd *cobra.Command, args []string) error {
	blockchainName := args[0]

	chains, err := ValidateSubnetNameAndGetChains(args)
	if err != nil {
		return err
	}

	var bootstrapValidators []models.SubnetValidator
	if convertFlags.BootstrapValidatorFlags.BootstrapValidatorsJSONFilePath != "" {
		bootstrapValidators, err = LoadBootstrapValidator(convertFlags.BootstrapValidatorFlags)
		if err != nil {
			return err
		}
		convertFlags.BootstrapValidatorFlags.NumBootstrapValidators = len(bootstrapValidators)
	}

	chain := chains[0]

	sidecar, err := app.LoadSidecar(chain)
	if err != nil {
		return fmt.Errorf("failed to load sidecar for later update: %w", err)
	}

	if outputTxPath != "" {
		if _, err := os.Stat(outputTxPath); err == nil {
			return fmt.Errorf("outputTxPath %q already exists", outputTxPath)
		}
	}

	network, err := networkoptions.GetNetworkFromCmdLineFlags(
		app,
		"",
		globalNetworkFlags,
		true,
		false,
		networkoptions.GetNetworkFromSidecar(sidecar, networkoptions.DefaultSupportedNetworkOptions),
		"",
	)
	if err != nil {
		return err
	}

	if err = validateConvertOnlyFlag(cmd, convertFlags.BootstrapValidatorFlags, &convertFlags.ConvertOnly, convertFlags.LocalMachineFlags.UseLocalMachine); err != nil {
		return err
	}

	clusterNameFlagValue = globalNetworkFlags.ClusterName

	subnetID := sidecar.Networks[network.Name()].SubnetID
	blockchainID := sidecar.Networks[network.Name()].BlockchainID

	if doStrongInputChecks && subnetID != ids.Empty {
		ux.Logger.PrintToUser("Subnet ID to be used is %s", subnetID)
		if acceptValue, err := app.Prompt.CaptureYesNo("Is this value correct?"); err != nil {
			return err
		} else if !acceptValue {
			subnetID = ids.Empty
		}
	}
	if subnetID == ids.Empty {
		subnetID, err = app.Prompt.CaptureID("What is the subnet ID?")
		if err != nil {
			return err
		}
	}

	if doStrongInputChecks && blockchainID != ids.Empty {
		ux.Logger.PrintToUser("L1 Blockchain ID to be used is %s", blockchainID)
		if acceptValue, err := app.Prompt.CaptureYesNo("Is this value correct?"); err != nil {
			return err
		} else if !acceptValue {
			blockchainID = ids.Empty
		}
	}
	if blockchainID == ids.Empty {
		blockchainID, err = app.Prompt.CaptureID("What is the L1 blockchain ID?")
		if err != nil {
			return err
		}
	}

	var validatorManagerBlockchainID ids.ID
	if validatorManagerBlockchainIDStr != "" {
		validatorManagerBlockchainID, err = ids.FromString(validatorManagerBlockchainIDStr)
		if err != nil {
			return err
		}
	} else {
		// if not given, assume for the moment it is the same L1
		validatorManagerBlockchainID = blockchainID
	}
	if doStrongInputChecks && validatorManagerBlockchainID != ids.Empty {
		ux.Logger.PrintToUser("Validator Manager Blockchain ID to be used is %s", validatorManagerBlockchainID)
		if acceptValue, err := app.Prompt.CaptureYesNo("Is this value correct?"); err != nil {
			return err
		} else if !acceptValue {
			validatorManagerBlockchainID = ids.Empty
		}
	}
	if validatorManagerBlockchainID == ids.Empty {
		validatorManagerBlockchainID, err = app.Prompt.CaptureID("What is the Validator Manager blockchain ID?")
		if err != nil {
			return err
		}
	}

	if validatorManagerAddressStr == "" {
		validatorManagerAddress, err := app.Prompt.CaptureAddress("What is the address of the Validator Manager?")
		if err != nil {
			return err
		}
		validatorManagerAddressStr = validatorManagerAddress.String()
	}

	if !convertFlags.ConvertOnly {
		if err = promptValidatorManagementType(app, &sidecar); err != nil {
			return err
		}
		if err := setSidecarValidatorManageOwner(&sidecar, createFlags); err != nil {
			return err
		}
		sidecar.UpdateValidatorManagerAddress(network.Name(), "", validatorManagerBlockchainID, validatorManagerAddressStr)
	}

	sidecar.Sovereign = true
	fee := uint64(0)

	kc, err := keychain.GetKeychainFromCmdLineFlags(
		app,
		constants.PayTxsFeesMsg,
		network,
		keyName,
		useEwoq,
		useLedger,
		ledgerAddresses,
		fee,
	)
	if err != nil {
		return err
	}

	availableBalance, err := utils.GetNetworkBalance(kc.Addresses().List(), network.Endpoint)
	if err != nil {
		return err
	}

	deployBalance := uint64(convertFlags.BootstrapValidatorFlags.DeployBalanceAVAX * float64(units.Avax))

	err = prepareBootstrapValidators(
		&bootstrapValidators,
		network,
		sidecar,
		*kc,
		blockchainName,
		deployBalance,
		availableBalance,
		&convertFlags.LocalMachineFlags,
		&convertFlags.BootstrapValidatorFlags,
	)
	if err != nil {
		return err
	}

	requiredBalance := deployBalance * uint64(len(bootstrapValidators))
	if availableBalance < requiredBalance {
		return fmt.Errorf(
			"required balance for %d validators dynamic fee on PChain is %d but the given key has %d",
			len(bootstrapValidators),
			requiredBalance,
			availableBalance,
		)
	}

	kcKeys, err := kc.PChainFormattedStrAddresses()
	if err != nil {
		return err
	}

	// get keys for blockchain tx signing
	_, controlKeys, threshold, err = txutils.GetOwners(network, subnetID)
	if err != nil {
		return err
	}
	// get keys for convertL1 tx signing
	if subnetAuthKeys != nil {
		if err := prompts.CheckSubnetAuthKeys(kcKeys, subnetAuthKeys, controlKeys, threshold); err != nil {
			return err
		}
	} else {
		subnetAuthKeys, err = prompts.GetSubnetAuthKeys(app.Prompt, kcKeys, controlKeys, threshold)
		if err != nil {
			return err
		}
	}
	ux.Logger.PrintToUser("Your auth keys for add validator tx creation: %s", subnetAuthKeys)

	// deploy to public network
	deployer := subnet.NewPublicDeployer(app, kc, network)

	avaGoBootstrapValidators, cancel, savePartialTx, err := convertSubnetToL1(
		bootstrapValidators,
		deployer,
		subnetID,
		blockchainID,
		network,
		chain,
		sidecar,
		controlKeys,
		subnetAuthKeys,
		validatorManagerBlockchainID,
		validatorManagerAddressStr,
		doStrongInputChecks,
	)
	if err != nil {
		return err
	}
	if cancel {
		return nil
	}

	if savePartialTx {
		return nil
	}

	if !convertFlags.ConvertOnly && !convertFlags.BootstrapValidatorFlags.GenerateNodeID {
		if _, err = InitializeValidatorManager(
			blockchainName,
			subnetID,
			blockchainID,
			network,
			avaGoBootstrapValidators,
			sidecar.ValidatorManagement == validatormanagertypes.ProofOfStake,
			validatorManagerRPCEndpoint,
			validatorManagerBlockchainID,
			validatorManagerAddressStr,
			sidecar.ValidatorManagerOwner,
			sidecar.UseACP99,
			convertFlags.LocalMachineFlags.UseLocalMachine,
			convertFlags.SigAggFlags,
			convertFlags.ProofOfStakeFlags,
		); err != nil {
			return err
		}
	} else {
		printSuccessfulConvertOnlyOutput(blockchainName, subnetID.String(), convertFlags.BootstrapValidatorFlags.GenerateNodeID)
	}

	ux.Logger.PrintToUser("")
	ux.Logger.PrintToUser(logging.Green.Wrap("Your L1 is ready for on-chain interactions."))
	ux.Logger.PrintToUser("")
	ux.Logger.GreenCheckmarkToUser("Subnet is successfully converted to sovereign L1")

	return nil
}

func printSuccessfulConvertOnlyOutput(blockchainName, subnetID string, generateNodeID bool) {
	ux.Logger.GreenCheckmarkToUser("Converted blockchain successfully generated")
	ux.Logger.PrintToUser("Next, we need to:")
	if generateNodeID {
		ux.Logger.PrintToUser("- Create the corresponding Avalanche node(s) with the provided Node ID and BLS Info")
	}
	ux.Logger.PrintToUser("- Have the Avalanche node(s) track the blockchain")
	ux.Logger.PrintToUser("- Call `avalanche contract initValidatorManager %s`", blockchainName)
	ux.Logger.PrintToUser("==================================================")
	if generateNodeID {
		ux.Logger.PrintToUser("To create the Avalanche node(s) with the provided Node ID and BLS Info:")
		ux.Logger.PrintToUser("- Created Node ID and BLS Info can be found at %s", app.GetSidecarPath(blockchainName))
		ux.Logger.PrintToUser("")
	}
	ux.Logger.PrintToUser("To enable the nodes to track the L1:")
	ux.Logger.PrintToUser("- Set '%s' as the value for 'track-subnets' configuration in ~/.avalanchego/config.json", subnetID)
	ux.Logger.PrintToUser("- Ensure that the P2P port is exposed and 'public-ip' config value is set")
}<|MERGE_RESOLUTION|>--- conflicted
+++ resolved
@@ -275,13 +275,7 @@
 		ux.Logger.PrintToUser("Initializing Native Token Proof of Stake Validator Manager contract on blockchain %s ...", blockchainName)
 		if err := subnetSDK.InitializeProofOfStake(
 			app.Log,
-<<<<<<< HEAD
 			validatorManagerOwnerPrivateKey,
-			extraAggregatorPeers,
-=======
-			network.SDKNetwork(),
-			genesisPrivateKey,
->>>>>>> 7fb076c3
 			aggregatorLogger,
 			validatormanagerSDK.PoSParams{
 				MinimumStakeAmount:      big.NewInt(int64(proofOfStakeFlags.MinimumStakeAmount)),
@@ -303,13 +297,7 @@
 		ux.Logger.PrintToUser("Initializing Proof of Authority Validator Manager contract on blockchain %s ...", blockchainName)
 		if err := subnetSDK.InitializeProofOfAuthority(
 			app.Log,
-<<<<<<< HEAD
 			validatorManagerOwnerPrivateKey,
-			extraAggregatorPeers,
-=======
-			network.SDKNetwork(),
-			genesisPrivateKey,
->>>>>>> 7fb076c3
 			aggregatorLogger,
 			useACP99,
 			signatureAggregatorEndpoint,
