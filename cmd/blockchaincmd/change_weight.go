// Copyright (C) 2025, Ava Labs, Inc. All rights reserved.
// See the file LICENSE for licensing terms.
package blockchaincmd

import (
	"fmt"
	"strings"

	"github.com/ava-labs/avalanche-cli/cmd/flags"
	"github.com/ava-labs/avalanche-cli/pkg/blockchain"
	"github.com/ava-labs/avalanche-cli/pkg/cobrautils"
	"github.com/ava-labs/avalanche-cli/pkg/constants"
	"github.com/ava-labs/avalanche-cli/pkg/contract"
	"github.com/ava-labs/avalanche-cli/pkg/key"
	"github.com/ava-labs/avalanche-cli/pkg/keychain"
	"github.com/ava-labs/avalanche-cli/pkg/models"
	"github.com/ava-labs/avalanche-cli/pkg/networkoptions"
	"github.com/ava-labs/avalanche-cli/pkg/prompts"
	"github.com/ava-labs/avalanche-cli/pkg/signatureaggregator"
	"github.com/ava-labs/avalanche-cli/pkg/subnet"
	"github.com/ava-labs/avalanche-cli/pkg/utils"
	"github.com/ava-labs/avalanche-cli/pkg/ux"
	"github.com/ava-labs/avalanche-cli/pkg/validatormanager"
	"github.com/ava-labs/avalanche-cli/sdk/evm"
	sdkutils "github.com/ava-labs/avalanche-cli/sdk/utils"
	"github.com/ava-labs/avalanche-cli/sdk/validator"
	"github.com/ava-labs/avalanchego/ids"
	"github.com/ava-labs/avalanchego/utils/crypto/bls"
	"github.com/ava-labs/avalanchego/utils/formatting"
	"github.com/ava-labs/avalanchego/utils/formatting/address"
	"github.com/ava-labs/avalanchego/utils/logging"
	"github.com/ava-labs/avalanchego/utils/units"
	"github.com/ava-labs/avalanchego/vms/platformvm"

	"github.com/ethereum/go-ethereum/common"
	"github.com/spf13/cobra"
)

var (
	newWeight         uint64
	initiateTxHash    string
	changeWeightFlags BlockchainChangeWeightFlags
)

type BlockchainChangeWeightFlags struct {
	SigAggFlags flags.SignatureAggregatorFlags
}

// avalanche blockchain changeWeight
func newChangeWeightCmd() *cobra.Command {
	cmd := &cobra.Command{
		Use:   "changeWeight [blockchainName]",
		Short: "Changes the weight of a L1 validator",
		Long: `The blockchain changeWeight command changes the weight of a L1 Validator.

The L1 has to be a Proof of Authority L1.`,
		RunE:    setWeight,
		PreRunE: cobrautils.ExactArgs(1),
	}
	networkoptions.AddNetworkFlagsToCmd(cmd, &globalNetworkFlags, true, networkoptions.DefaultSupportedNetworkOptions)
	sigAggGroup := flags.AddSignatureAggregatorFlagsToCmd(cmd, &changeWeightFlags.SigAggFlags)
	cmd.Flags().StringVarP(&keyName, "key", "k", "", "select the key to use [fuji/devnet only]")
	cmd.Flags().Uint64Var(&newWeight, "weight", 0, "set the new staking weight of the validator")
	cmd.Flags().BoolVarP(&useEwoq, "ewoq", "e", false, "use ewoq key [fuji/devnet only]")
	cmd.Flags().StringVar(&nodeIDStr, "node-id", "", "node-id of the validator")
	cmd.Flags().StringVar(&nodeEndpoint, "node-endpoint", "", "gather node id/bls from publicly available avalanchego apis on the given endpoint")
	cmd.Flags().BoolVarP(&useLedger, "ledger", "g", false, "use ledger instead of key (always true on mainnet, defaults to false on fuji/devnet)")
	cmd.Flags().StringSliceVar(&ledgerAddresses, "ledger-addrs", []string{}, "use the given ledger addresses")
	cmd.Flags().BoolVar(&externalValidatorManagerOwner, "external-evm-signature", false, "set this value to true when signing validator manager tx outside of cli (for multisig or ledger)")
	cmd.Flags().StringVar(&validatorManagerOwner, "validator-manager-owner", "", "force using this address to issue transactions to the validator manager")
	cmd.Flags().StringVar(&initiateTxHash, "initiate-tx-hash", "", "initiate tx is already issued, with the given hash")
	cmd.SetHelpFunc(flags.WithGroupedHelp([]flags.GroupedFlags{sigAggGroup}))
	return cmd
}

func setWeight(_ *cobra.Command, args []string) error {
	blockchainName := args[0]

	sc, err := app.LoadSidecar(blockchainName)
	if err != nil {
		return fmt.Errorf("failed to load sidecar: %w", err)
	}

	networkOptionsList := networkoptions.GetNetworkFromSidecar(sc, networkoptions.DefaultSupportedNetworkOptions)
	network, err := networkoptions.GetNetworkFromCmdLineFlags(
		app,
		"",
		globalNetworkFlags,
		true,
		false,
		networkOptionsList,
		"",
	)
	if err != nil {
		return err
	}

	// TODO: will estimate fee in subsecuent PR
	fee := uint64(0)
	kc, err := keychain.GetKeychainFromCmdLineFlags(
		app,
		"to pay for transaction fees on P-Chain",
		network,
		keyName,
		useEwoq,
		useLedger,
		ledgerAddresses,
		fee,
	)
	if err != nil {
		return err
	}

	network.HandlePublicNetworkSimulation()

	subnetID := sc.Networks[network.Name()].SubnetID
	if subnetID == ids.Empty {
		return errNoSubnetID
	}

	if nodeEndpoint != "" {
		nodeIDStr, publicKey, pop, err = utils.GetNodeID(nodeEndpoint)
		if err != nil {
			return err
		}
	}

	var nodeID ids.NodeID
	if nodeIDStr == "" {
		nodeID, err = PromptNodeID("change weight")
		if err != nil {
			return err
		}
	} else {
		if err := prompts.ValidateNodeID(nodeIDStr); err != nil {
			return err
		}
		nodeID, err = ids.NodeIDFromString(nodeIDStr)
		if err != nil {
			return err
		}
	}

	isValidator, err := validator.IsValidator(network.SDKNetwork(), subnetID, nodeID)
	if err != nil {
		// just warn the user, don't fail
		ux.Logger.PrintToUser("failed to check if node is a validator: %s", err)
	} else if !isValidator {
		// this is actually an error
		return fmt.Errorf("node %s is not a validator for blockchain %s", nodeID, subnetID)
	}

	validatorManagerRPCEndpoint := sc.Networks[network.Name()].ValidatorManagerRPCEndpoint
	validatorManagerAddress := sc.Networks[network.Name()].ValidatorManagerAddress
	specializedValidatorManagerAddress := sc.Networks[network.Name()].SpecializedValidatorManagerAddress
	if specializedValidatorManagerAddress != "" {
		validatorManagerAddress = specializedValidatorManagerAddress
	}

	if validatorManagerRPCEndpoint == "" {
		return fmt.Errorf("unable to find Validator Manager RPC endpoint")
	}
	if validatorManagerAddress == "" {
		return fmt.Errorf("unable to find Validator Manager address")
	}

	validationID, err := validator.GetValidationID(validatorManagerRPCEndpoint, common.HexToAddress(validatorManagerAddress), nodeID)
	if err != nil {
		return err
	}
	if validationID == ids.Empty {
		return fmt.Errorf("node %s is not a L1 validator", nodeID)
	}

	ux.Logger.PrintToUser("ValidationID: %s", validationID)

	var validatorInfo platformvm.L1Validator

	if initiateTxHash == "" {
		validatorInfo, err = validator.GetValidatorInfo(network.SDKNetwork(), validationID)
		if err != nil {
			return err
		}

		totalWeight, err := validator.GetTotalWeight(network.SDKNetwork(), subnetID)
		if err != nil {
			return err
		}

		allowedChange := float64(totalWeight) * constants.MaxL1TotalWeightChange
		allowedWeightFunction := func(v uint64) error {
			delta := uint64(0)
			if v > validatorInfo.Weight {
				delta = v - validatorInfo.Weight
			} else {
				delta = validatorInfo.Weight - v
			}
			if delta > uint64(allowedChange) {
				return fmt.Errorf("weight change %d exceeds max allowed weight change of %d", delta, uint64(allowedChange))
			}
			return nil
		}

		if !sc.UseACP99 {
			if float64(validatorInfo.Weight) > allowedChange {
				return fmt.Errorf("can't make change: current validator weight %d exceeds max allowed weight change of %d", validatorInfo.Weight, uint64(allowedChange))
			}
			allowedChange = float64(totalWeight-validatorInfo.Weight) * constants.MaxL1TotalWeightChange
			allowedWeightFunction = func(v uint64) error {
				if v > uint64(allowedChange) {
					return fmt.Errorf("new weight exceeds max allowed weight change of %d", uint64(allowedChange))
				}
				return nil
			}
		}

		if newWeight == 0 {
			ux.Logger.PrintToUser("Current validator weight is %d", validatorInfo.Weight)
			newWeight, err = app.Prompt.CaptureWeight(
				"What weight would you like to assign to the validator?",
				allowedWeightFunction,
			)
			if err != nil {
				return err
			}
		}

		if err := allowedWeightFunction(newWeight); err != nil {
			return err
		}
	}

	deployer := subnet.NewPublicDeployer(kc, network)

	if sc.UseACP99 {
		ux.Logger.PrintToUser(logging.Yellow.Wrap("Validator Manager Protocol: V2"))
		return changeWeightACP99(
			deployer,
			network,
			blockchainName,
			nodeID,
			newWeight,
			changeWeightFlags.SigAggFlags.SignatureAggregatorEndpoint,
			initiateTxHash,
		)
	} else {
		ux.Logger.PrintToUser(logging.Yellow.Wrap("Validator Manager Protocol: v1.0.0"))
	}

	publicKey, err = formatting.Encode(formatting.HexNC, bls.PublicKeyToCompressedBytes(validatorInfo.PublicKey))
	if err != nil {
		return err
	}

	if pop == "" {
		_, pop, err = promptProofOfPossession(false, true)
		if err != nil {
			return err
		}
	}

	var remainingBalanceOwnerAddr, disableOwnerAddr string
	hrp := key.GetHRP(network.ID)
	if validatorInfo.RemainingBalanceOwner != nil && len(validatorInfo.RemainingBalanceOwner.Addrs) > 0 {
		remainingBalanceOwnerAddr, err = address.Format("P", hrp, validatorInfo.RemainingBalanceOwner.Addrs[0][:])
		if err != nil {
			return err
		}
	}
	if validatorInfo.DeactivationOwner != nil && len(validatorInfo.DeactivationOwner.Addrs) > 0 {
		disableOwnerAddr, err = address.Format("P", hrp, validatorInfo.DeactivationOwner.Addrs[0][:])
		if err != nil {
			return err
		}
	}

	// first remove the validator from subnet
	err = removeValidatorSOV(
		deployer,
		network,
		blockchainName,
		nodeID,
		0, // automatic uptime
		isBootstrapValidatorForNetwork(nodeID, sc.Networks[network.Name()]),
		false, // don't force
<<<<<<< HEAD
=======
		changeWeightFlags.RPC,
		changeWeightFlags.SigAggFlags.SignatureAggregatorEndpoint,
>>>>>>> be939be8
	)
	if err != nil {
		return err
	}

	balance := validatorInfo.Balance
	if validatorInfo.RemainingBalanceOwner != nil && len(validatorInfo.RemainingBalanceOwner.Addrs) > 0 {
		availableBalance, err := utils.GetNetworkBalance([]ids.ShortID{validatorInfo.RemainingBalanceOwner.Addrs[0]}, network.Endpoint)
		if err != nil {
			ux.Logger.RedXToUser("failure checking remaining balance of validator: %s. continuing with default value", err)
		} else if availableBalance < balance {
			balance = availableBalance
		}
	}

	// add back validator to subnet with updated weight
	return CallAddValidator(
		deployer,
		network,
		kc,
		blockchainName,
		subnetID,
		nodeID.String(),
		publicKey,
		pop,
		newWeight,
		float64(balance)/float64(units.Avax),
		remainingBalanceOwnerAddr,
		disableOwnerAddr,
		sc,
<<<<<<< HEAD
=======
		changeWeightFlags.RPC,
		changeWeightFlags.SigAggFlags.SignatureAggregatorEndpoint,
>>>>>>> be939be8
	)
}

func changeWeightACP99(
	deployer *subnet.PublicDeployer,
	network models.Network,
	blockchainName string,
	nodeID ids.NodeID,
	weight uint64,
	signatureAggregatorEndpoint string,
	initiateTxHash string,
) error {
	chainSpec := contract.ChainSpec{
		BlockchainName: blockchainName,
	}

	sc, err := app.LoadSidecar(chainSpec.BlockchainName)
	if err != nil {
		return fmt.Errorf("failed to load sidecar: %w", err)
	}

	if validatorManagerOwner == "" {
		validatorManagerOwner = sc.ValidatorManagerOwner
	}

	var ownerPrivateKey string
	if !externalValidatorManagerOwner {
		var ownerPrivateKeyFound bool
		ownerPrivateKeyFound, _, _, ownerPrivateKey, err = contract.SearchForManagedKey(
			app,
			network,
			common.HexToAddress(validatorManagerOwner),
			true,
		)
		if err != nil {
			return err
		}
		if !ownerPrivateKeyFound {
			return fmt.Errorf("not private key found for Validator manager owner %s", validatorManagerOwner)
		}
	}
	ux.Logger.PrintToUser(logging.Yellow.Wrap("Validator manager owner %s pays for the initialization of the validator's weight change (Blockchain gas token)"), validatorManagerOwner)

	validatorManagerRPCEndpoint := sc.Networks[network.Name()].ValidatorManagerRPCEndpoint
	validatorManagerBlockchainID := sc.Networks[network.Name()].ValidatorManagerBlockchainID
	validatorManagerAddress := sc.Networks[network.Name()].ValidatorManagerAddress

	if validatorManagerRPCEndpoint == "" {
		return fmt.Errorf("unable to find Validator Manager RPC endpoint")
	}
	if validatorManagerBlockchainID == ids.Empty {
		return fmt.Errorf("unable to find Validator Manager blockchain ID")
	}
	if validatorManagerAddress == "" {
		return fmt.Errorf("unable to find Validator Manager address")
	}

	ux.Logger.PrintToUser(logging.Yellow.Wrap("RPC Endpoint: %s"), validatorManagerRPCEndpoint)

	clusterName := sc.Networks[network.Name()].ClusterName
	aggregatorLogger, err := signatureaggregator.NewSignatureAggregatorLogger(
		changeWeightFlags.SigAggFlags.AggregatorLogLevel,
		changeWeightFlags.SigAggFlags.AggregatorLogToStdout,
		app.GetAggregatorLogDir(clusterName),
	)
	if err != nil {
		return err
	}
	if signatureAggregatorEndpoint == "" {
		signatureAggregatorEndpoint, err = signatureaggregator.GetSignatureAggregatorEndpoint(app, network)
		if err != nil {
			// if local machine does not have a running signature aggregator instance for the network, we will create it first
			err = signatureaggregator.CreateSignatureAggregatorInstance(app, network, aggregatorLogger, changeWeightFlags.SigAggFlags.SignatureAggregatorVersion)
			if err != nil {
				return err
			}
			signatureAggregatorEndpoint, err = signatureaggregator.GetSignatureAggregatorEndpoint(app, network)
			if err != nil {
				return err
			}
		}
	}
	aggregatorCtx, aggregatorCancel := sdkutils.GetTimedContext(constants.SignatureAggregatorTimeout)
	defer aggregatorCancel()
	signedMessage, validationID, rawTx, err := validatormanager.InitValidatorWeightChange(
		aggregatorCtx,
		ux.Logger.PrintToUser,
		app,
		network,
		validatorManagerRPCEndpoint,
		externalValidatorManagerOwner,
		validatorManagerOwner,
		ownerPrivateKey,
		nodeID,
		aggregatorLogger,
		validatorManagerBlockchainID,
		validatorManagerAddress,
		weight,
		initiateTxHash,
		signatureAggregatorEndpoint,
	)
	if err != nil {
		return err
	}
	if rawTx != nil {
		dump, err := evm.TxDump("Initializing Validator Weight Change", rawTx)
		if err == nil {
			ux.Logger.PrintToUser(dump)
		}
		return err
	}

	skipPChain := false
	if newWeight != 0 {
		// even if PChain already sent, validator should be available
		validatorInfo, err := validator.GetValidatorInfo(network.SDKNetwork(), validationID)
		if err != nil {
			return err
		}
		if validatorInfo.Weight == newWeight {
			ux.Logger.PrintToUser(logging.LightBlue.Wrap("The new Weight was already set on the P-Chain. Proceeding to the next step"))
			skipPChain = true
		}
	}
	if !skipPChain {
		txID, _, err := deployer.SetL1ValidatorWeight(signedMessage)
		if err != nil {
			if newWeight != 0 || !strings.Contains(err.Error(), "could not load L1 validator: not found") {
				return err
			}
			ux.Logger.PrintToUser(logging.LightBlue.Wrap("The Weight was already set to 0 on the P-Chain. Proceeding to the next step"))
		} else {
			ux.Logger.PrintToUser("SetL1ValidatorWeightTx ID: %s", txID)
			if err := blockchain.UpdatePChainHeight(
				"Waiting for P-Chain to update validator information ...",
			); err != nil {
				return err
			}
		}
	}

	aggregatorCtx, aggregatorCancel = sdkutils.GetTimedContext(constants.SignatureAggregatorTimeout)
	defer aggregatorCancel()
	rawTx, err = validatormanager.FinishValidatorWeightChange(
		aggregatorCtx,
		app,
		network,
		validatorManagerRPCEndpoint,
		externalValidatorManagerOwner,
		validatorManagerOwner,
		ownerPrivateKey,
		validationID,
		aggregatorLogger,
		validatorManagerBlockchainID,
		validatorManagerAddress,
		signedMessage,
		newWeight,
		signatureAggregatorEndpoint,
	)
	if err != nil {
		return err
	}
	if rawTx != nil {
		dump, err := evm.TxDump("Finish Validator Weight Change", rawTx)
		if err == nil {
			ux.Logger.PrintToUser(dump)
		}
		return err
	}

	ux.Logger.GreenCheckmarkToUser("Weight change successfully made")

	return nil
}<|MERGE_RESOLUTION|>--- conflicted
+++ resolved
@@ -283,11 +283,8 @@
 		0, // automatic uptime
 		isBootstrapValidatorForNetwork(nodeID, sc.Networks[network.Name()]),
 		false, // don't force
-<<<<<<< HEAD
-=======
 		changeWeightFlags.RPC,
 		changeWeightFlags.SigAggFlags.SignatureAggregatorEndpoint,
->>>>>>> be939be8
 	)
 	if err != nil {
 		return err
@@ -318,11 +315,8 @@
 		remainingBalanceOwnerAddr,
 		disableOwnerAddr,
 		sc,
-<<<<<<< HEAD
-=======
 		changeWeightFlags.RPC,
 		changeWeightFlags.SigAggFlags.SignatureAggregatorEndpoint,
->>>>>>> be939be8
 	)
 }
 
