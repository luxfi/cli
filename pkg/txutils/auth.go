--- conflicted
+++ resolved
@@ -25,12 +25,7 @@
 // - txs.AddSubnetValidatorTx
 // - txs.RemoveSubnetValidatorTx
 func GetAuthSigners(tx *txs.Tx, network models.Network, subnetID ids.ID) ([]string, error) {
-<<<<<<< HEAD
-	time.Sleep(2 * time.Second)
-	controlKeys, _, err := subnet.GetOwners(network, subnetID)
-=======
 	controlKeys, _, err := GetOwners(network, subnetID)
->>>>>>> 7a48f792
 	if err != nil {
 		return nil, err
 	}
