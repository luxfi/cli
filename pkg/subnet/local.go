--- conflicted
+++ resolved
@@ -497,15 +497,8 @@
 	pluginDir string,
 	runDir string,
 ) error {
-	// TODO: remove once 1.9.6 release is out
-	_ = pluginDir
 	ux.Logger.PrintToUser("Starting network...")
 	loadSnapshotOpts := []client.OpOption{
-<<<<<<< HEAD
-		// TODO: enable once 1.9.6 release is out
-		// client.WithPluginDir(pluginDir),
-=======
->>>>>>> 359d8f41
 		client.WithExecPath(avalancheGoBinPath),
 		client.WithRootDataDir(runDir),
 		client.WithReassignPortsIfUsed(true),
