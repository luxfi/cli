// Copyright (C) 2022, Ava Labs, Inc. All rights reserved.
// See the file LICENSE for licensing terms.
package subnet

import (
	"context"
	"encoding/json"
	"errors"
	"fmt"
	"io"
	"math/big"
	"net/http"
	"os"
	"path/filepath"
	"sort"
	"strings"
	"time"

	"github.com/ava-labs/avalanche-cli/pkg/application"
	"github.com/ava-labs/avalanche-cli/pkg/binutils"
	"github.com/ava-labs/avalanche-cli/pkg/constants"
	"github.com/ava-labs/avalanche-cli/pkg/ux"
	"github.com/ava-labs/avalanche-cli/pkg/vm"
	"github.com/ava-labs/avalanche-network-runner/client"
	"github.com/ava-labs/avalanche-network-runner/rpcpb"
	"github.com/ava-labs/avalanche-network-runner/server"
	"github.com/ava-labs/avalanche-network-runner/utils"
	"github.com/ava-labs/avalanchego/ids"
	"github.com/ava-labs/avalanchego/utils/storage"
	"github.com/ava-labs/coreth/core"
	"github.com/ava-labs/coreth/params"
)

const (
	WriteReadReadPerms = 0o644
)

type LocalDeployer struct {
	procChecker         binutils.ProcessChecker
	binChecker          binutils.BinaryChecker
	getClientFunc       getGRPCClientFunc
	binaryDownloader    binutils.PluginBinaryDownloader
	healthCheckInterval time.Duration
	app                 *application.Avalanche
	backendStartedHere  bool
	setDefaultSnapshot  setDefaultSnapshotFunc
	avagoVersion        string
	vmDir               string
}

func NewLocalDeployer(app *application.Avalanche, avagoVersion string, vmDir string) *LocalDeployer {
	return &LocalDeployer{
		procChecker:         binutils.NewProcessChecker(),
		binChecker:          binutils.NewBinaryChecker(),
		getClientFunc:       binutils.NewGRPCClient,
		binaryDownloader:    binutils.NewPluginBinaryDownloader(app),
		healthCheckInterval: 100 * time.Millisecond,
		app:                 app,
		setDefaultSnapshot:  SetDefaultSnapshot,
		avagoVersion:        avagoVersion,
		vmDir:               vmDir,
	}
}

type getGRPCClientFunc func() (client.Client, error)

type setDefaultSnapshotFunc func(string, bool) error

// DeployToLocalNetwork does the heavy lifting:
// * it checks the gRPC is running, if not, it starts it
// * kicks off the actual deployment
func (d *LocalDeployer) DeployToLocalNetwork(chain string, chainGenesis []byte, genesisPath string) (ids.ID, ids.ID, error) {
	if err := d.StartServer(); err != nil {
		return ids.Empty, ids.Empty, err
	}
	return d.doDeploy(chain, chainGenesis, genesisPath)
}

func (d *LocalDeployer) StartServer() error {
	isRunning, err := d.procChecker.IsServerProcessRunning(d.app)
	if err != nil {
		return fmt.Errorf("failed querying if server process is running: %w", err)
	}
	if !isRunning {
		d.app.Log.Debug("gRPC server is not running")
		if err := binutils.StartServerProcess(d.app); err != nil {
			return fmt.Errorf("failed starting gRPC server process: %w", err)
		}
		d.backendStartedHere = true
	}
	return nil
}

// BackendStartedHere returns true if the backend was started by this run,
// or false if it found it there already
func (d *LocalDeployer) BackendStartedHere() bool {
	return d.backendStartedHere
}

// doDeploy the actual deployment to the network runner
// steps:
// - checks if the network has been started
// - install all needed plugin binaries, for the the new VM, and the already deployed VMs
// - either starts a network from the default snapshot if not started,
//   or restarts the already available network while preserving state
// - waits completion of operation
// - get from the network an available subnet ID to be used in blockchain creation
// - deploy a new blockchain for the given VM ID, genesis, and available subnet ID
// - waits completion of operation
// - show status
func (d *LocalDeployer) doDeploy(chain string, chainGenesis []byte, genesisPath string) (ids.ID, ids.ID, error) {
	avalancheGoBinPath, pluginDir, err := d.SetupLocalEnv()
	if err != nil {
		return ids.Empty, ids.Empty, err
	}

	cli, err := d.getClientFunc()
	if err != nil {
		return ids.Empty, ids.Empty, fmt.Errorf("error creating gRPC Client: %s", err)
	}
	defer cli.Close()

	// we need the chainID just later, but it would be ugly to fail the whole deployment
	// for a JSON unmarshalling error, so let's do it here already
	var genesis core.Genesis
	err = json.Unmarshal(chainGenesis, &genesis)
	if err != nil {
		return ids.Empty, ids.Empty, fmt.Errorf("failed to unpack chain ID from genesis: %w", err)
	}
	chainID := genesis.Config.ChainID

	runDir := d.app.GetRunDir()

	ctx := binutils.GetAsyncContext()

	// check for network and get VM info
	networkBooted := true
	clusterInfo, err := d.WaitForHealthy(ctx, cli, d.healthCheckInterval)
	if err != nil {
		if server.IsServerError(err, server.ErrNotBootstrapped) {
			networkBooted = false
		} else {
			return ids.Empty, ids.Empty, fmt.Errorf("failed to query network health: %s", err)
		}
	}

	chainVMID, err := utils.VMID(chain)
	if err != nil {
		return ids.Empty, ids.Empty, fmt.Errorf("failed to create VM ID from %s: %w", chain, err)
	}
	d.app.Log.Debug("this VM will get ID: %s", chainVMID.String())

	if alreadyDeployed(chainVMID, clusterInfo) {
		ux.Logger.PrintToUser("Subnet %s has already been deployed", chain)
		return ids.Empty, ids.Empty, nil
	}

	if err := d.installPlugin(chainVMID, d.vmDir, pluginDir); err != nil {
		return ids.Empty, ids.Empty, err
	}

	ux.Logger.PrintToUser("VMs ready.")

	if !networkBooted {
		if err := d.startNetwork(ctx, cli, avalancheGoBinPath, pluginDir, runDir); err != nil {
			return ids.Empty, ids.Empty, err
		}
	}

	clusterInfo, err = d.WaitForHealthy(ctx, cli, d.healthCheckInterval)
	if err != nil {
		return ids.Empty, ids.Empty, fmt.Errorf("failed to query network health: %s", err)
	}
	subnetIDs := clusterInfo.Subnets
	numBlockchains := len(clusterInfo.CustomChains)

	// in order to make subnet deploy faster, a set of validated subnet IDs is preloaded
	// in the bootstrap snapshot
	// we select one to be used for creating the next blockchain, for that we use the
	// number of currently created blockchains as the index to select the next subnet ID,
	// so we get incremental selection
	sort.Strings(subnetIDs)
	if len(subnetIDs) == 0 {
		return ids.Empty, ids.Empty, errors.New("the network has not preloaded subnet IDs")
	}
	subnetIDStr := subnetIDs[numBlockchains%len(subnetIDs)]

	// create a new blockchain on the already started network, associated to
	// the given VM ID, genesis, and available subnet ID
	blockchainSpecs := []*rpcpb.BlockchainSpec{
		{
			VmName:   chain,
			Genesis:  genesisPath,
			SubnetId: &subnetIDStr,
		},
	}
	deployBlockchainsInfo, err := cli.CreateBlockchains(
		ctx,
		blockchainSpecs,
	)
	if err != nil {
		return ids.Empty, ids.Empty, fmt.Errorf("failed to deploy blockchain :%s", err)
	}

	d.app.Log.Debug(deployBlockchainsInfo.String())

	fmt.Println()
	ux.Logger.PrintToUser("Blockchain has been deployed. Wait until network acknowledges...")

	clusterInfo, err = d.WaitForHealthy(ctx, cli, d.healthCheckInterval)
	if err != nil {
		return ids.Empty, ids.Empty, fmt.Errorf("failed to query network health: %s", err)
	}

	endpoints := GetEndpoints(clusterInfo)

	fmt.Println()
	ux.Logger.PrintToUser("Network ready to use. Local network node endpoints:")
	ux.PrintTableEndpoints(clusterInfo)
	fmt.Println()

	firstURL := endpoints[0]
	tokenName := d.app.GetTokenName(chain)

	ux.Logger.PrintToUser("Metamask connection details (any node URL from above works):")
	ux.Logger.PrintToUser("RPC URL:          %s", firstURL[strings.LastIndex(firstURL, "http"):])
	for address := range genesis.Alloc {
		amount := genesis.Alloc[address].Balance
		formattedAmount := new(big.Int).Div(amount, big.NewInt(params.Ether))
		if address == vm.PrefundedEwoqAddress {
			ux.Logger.PrintToUser("Funded address:   %s with %s (10^18) - private key: %s", address, formattedAmount.String(), vm.PrefundedEwoqPrivate)
		} else {
			ux.Logger.PrintToUser("Funded address:   %s with %s", address, formattedAmount.String())
		}
	}

	ux.Logger.PrintToUser("Network name:     %s", chain)
	ux.Logger.PrintToUser("Chain ID:         %s", chainID)
	ux.Logger.PrintToUser("Currency Symbol:  %s", tokenName)

	// we can safely ignore errors here as the subnets have already been generated
	subnetID, _ := ids.FromString(subnetIDStr)
	var blockchainID ids.ID
	for _, info := range clusterInfo.CustomChains {
		if info.VmId == chainVMID.String() {
			blockchainID, _ = ids.FromString(info.ChainId)
		}
	}
	return subnetID, blockchainID, nil
}

// SetupLocalEnv also does some heavy lifting:
// * sets up default snapshot if not installed
// * checks if avalanchego is installed in the local binary path
// * if not, it downloads it and installs it (os - and archive dependent)
// * returns the location of the avalanchego path and plugin
func (d *LocalDeployer) SetupLocalEnv() (string, string, error) {
	err := d.setDefaultSnapshot(d.app.GetSnapshotsDir(), false)
	if err != nil {
		return "", "", fmt.Errorf("failed setting up snapshots: %w", err)
	}

	avagoDir, err := d.setupLocalEnv()
	if err != nil {
		return "", "", fmt.Errorf("failed setting up local environment: %w", err)
	}

	pluginDir := filepath.Join(avagoDir, "plugins")
	avalancheGoBinPath := filepath.Join(avagoDir, "avalanchego")

	exists, err := storage.FolderExists(pluginDir)
	if !exists || err != nil {
		return "", "", fmt.Errorf("evaluated pluginDir to be %s but it does not exist", pluginDir)
	}

	// TODO: we need some better version management here
	// * compare latest to local version
	// * decide if force update or give user choice
	exists, err = storage.FileExists(avalancheGoBinPath)
	if !exists || err != nil {
		return "", "", fmt.Errorf(
			"evaluated avalancheGoBinPath to be %s but it does not exist", avalancheGoBinPath)
	}

	return avalancheGoBinPath, pluginDir, nil
}

func (d *LocalDeployer) setupLocalEnv() (string, error) {
	return binutils.SetupAvalanchego(d.app, d.avagoVersion)
}

// WaitForHealthy polls continuously until the network is ready to be used
func (d *LocalDeployer) WaitForHealthy(
	ctx context.Context,
	cli client.Client,
	healthCheckInterval time.Duration,
) (*rpcpb.ClusterInfo, error) {
	cancel := make(chan struct{})
	defer close(cancel)
	go ux.PrintWait(cancel)
	for {
		select {
		case <-ctx.Done():
			return nil, ctx.Err()
		case <-time.After(healthCheckInterval):
			d.app.Log.Debug("polling for health...")
			resp, err := cli.Health(ctx)
			if err != nil {
				return nil, err
			}
			if resp.ClusterInfo == nil {
				d.app.Log.Debug("warning: ClusterInfo is nil. trying again...")
				continue
			}
			if !resp.ClusterInfo.Healthy {
				d.app.Log.Debug("network is not healthy. polling again...")
				continue
			}
			if !resp.ClusterInfo.CustomChainsHealthy {
				d.app.Log.Debug("network is up but custom VMs are not healthy. polling again...")
				continue
			}
			d.app.Log.Debug("network is up and custom VMs are up")
			return resp.ClusterInfo, nil
		}
	}
}

// GetEndpoints get a human readable list of endpoints from clusterinfo
func GetEndpoints(clusterInfo *rpcpb.ClusterInfo) []string {
	endpoints := []string{}
	for _, nodeInfo := range clusterInfo.NodeInfos {
		for blockchainID, chainInfo := range clusterInfo.CustomChains {
			endpoints = append(endpoints, fmt.Sprintf("Endpoint at node %s for blockchain %q with VM ID %q: %s/ext/bc/%s/rpc", nodeInfo.Name, blockchainID, chainInfo.VmId, nodeInfo.GetUri(), blockchainID))
		}
	}
	return endpoints
}

// return true if vm has already been deployed
func alreadyDeployed(chainVMID ids.ID, clusterInfo *rpcpb.ClusterInfo) bool {
	if clusterInfo != nil {
		for _, chainInfo := range clusterInfo.CustomChains {
			if chainInfo.VmId == chainVMID.String() {
				return true
			}
		}
	}
	return false
}

// get list of all needed plugins and install them
func (d *LocalDeployer) installPlugin(
	vmID ids.ID,
	vmBin string,
	pluginDir string,
) error {
<<<<<<< HEAD
	return d.binaryDownloader.InstallVM(vmID.String(), vmBin, pluginDir)
=======
	toInstallVMIDs := map[string]string{}
	toInstallVMIDs[chain] = chainVMID.String()
	if clusterInfo != nil {
		for _, chainInfo := range clusterInfo.CustomChains {
			toInstallVMIDs[chainInfo.ChainName] = chainInfo.VmId
		}
	}
	binDir := filepath.Join(d.app.GetBaseDir(), constants.AvalancheCliBinDir)
	if err := d.binaryDownloader.Download(toInstallVMIDs, pluginDir, binDir); err != nil {
		return err
	}
	return nil
>>>>>>> 4c284519
}

// Initialize default snapshot with bootstrap snapshot archive
// If force flag is set to true, overwrite the default snapshot if it exists
func SetDefaultSnapshot(snapshotsDir string, force bool) error {
	bootstrapSnapshotArchivePath := filepath.Join(snapshotsDir, constants.BootstrapSnapshotArchiveName)
	if _, err := os.Stat(bootstrapSnapshotArchivePath); os.IsNotExist(err) {
		resp, err := http.Get(constants.BootstrapSnapshotURL)
		if err != nil {
			return fmt.Errorf("failed downloading bootstrap snapshot: %w", err)
		}
		if resp.StatusCode != http.StatusOK {
			return fmt.Errorf("failed downloading bootstrap snapshot: unexpected http status code: %d", resp.StatusCode)
		}
		defer resp.Body.Close()
		bootstrapSnapshotBytes, err := io.ReadAll(resp.Body)
		if err != nil {
			return fmt.Errorf("failed downloading bootstrap snapshot: %w", err)
		}
		if err := os.WriteFile(bootstrapSnapshotArchivePath, bootstrapSnapshotBytes, WriteReadReadPerms); err != nil {
			return fmt.Errorf("failed writing down bootstrap snapshot: %w", err)
		}
	}
	defaultSnapshotPath := filepath.Join(snapshotsDir, "anr-snapshot-"+constants.DefaultSnapshotName)
	if force {
		os.RemoveAll(defaultSnapshotPath)
	}
	if _, err := os.Stat(defaultSnapshotPath); os.IsNotExist(err) {
		bootstrapSnapshotBytes, err := os.ReadFile(bootstrapSnapshotArchivePath)
		if err != nil {
			return fmt.Errorf("failed reading bootstrap snapshot: %w", err)
		}
		if err := binutils.InstallArchive("tar.gz", bootstrapSnapshotBytes, snapshotsDir); err != nil {
			return fmt.Errorf("failed installing bootstrap snapshot: %w", err)
		}
	}
	return nil
}

// start the network
func (d *LocalDeployer) startNetwork(
	ctx context.Context,
	cli client.Client,
	avalancheGoBinPath string,
	pluginDir string,
	runDir string,
) error {
	ux.Logger.PrintToUser("Starting network...")
	loadSnapshotOpts := []client.OpOption{
		client.WithPluginDir(pluginDir),
		client.WithExecPath(avalancheGoBinPath),
		client.WithRootDataDir(runDir),
	}

	// load global node configs if they exist
	configStr, err := d.app.Conf.LoadNodeConfig()
	if err != nil {
		return err
	}
	if configStr != "" {
		loadSnapshotOpts = append(loadSnapshotOpts, client.WithGlobalNodeConfig(configStr))
	}

	_, err = cli.LoadSnapshot(
		ctx,
		constants.DefaultSnapshotName,
		loadSnapshotOpts...,
	)
	if err != nil {
		return fmt.Errorf("failed to start network :%s", err)
	}
	return nil
}<|MERGE_RESOLUTION|>--- conflicted
+++ resolved
@@ -355,22 +355,7 @@
 	vmBin string,
 	pluginDir string,
 ) error {
-<<<<<<< HEAD
 	return d.binaryDownloader.InstallVM(vmID.String(), vmBin, pluginDir)
-=======
-	toInstallVMIDs := map[string]string{}
-	toInstallVMIDs[chain] = chainVMID.String()
-	if clusterInfo != nil {
-		for _, chainInfo := range clusterInfo.CustomChains {
-			toInstallVMIDs[chainInfo.ChainName] = chainInfo.VmId
-		}
-	}
-	binDir := filepath.Join(d.app.GetBaseDir(), constants.AvalancheCliBinDir)
-	if err := d.binaryDownloader.Download(toInstallVMIDs, pluginDir, binDir); err != nil {
-		return err
-	}
-	return nil
->>>>>>> 4c284519
 }
 
 // Initialize default snapshot with bootstrap snapshot archive
