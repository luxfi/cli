--- conflicted
+++ resolved
@@ -24,13 +24,7 @@
 	return w.cryptoKC.Get(addr)
 }
 
-<<<<<<< HEAD
-// Addresses returns the addresses managed by this keychain
-func (w *CryptoToWalletWrapper) Addresses() set.Set[ids.ShortID] {
-=======
 // Addresses returns the addresses managed by this keychain as a set
 func (w *CryptoToWalletWrapper) Addresses() set.Set[ids.ShortID] {
-	// Return the set directly
->>>>>>> cd4385e2
 	return w.cryptoKC.Addresses()
 }