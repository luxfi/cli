--- conflicted
+++ resolved
@@ -55,10 +55,6 @@
 
 // Addresses returns the addresses managed by this keychain
 func (w *Secp256k1fxToNodeWrapper) Addresses() set.Set[ids.ShortID] {
-<<<<<<< HEAD
-=======
-	// Already returns a set
->>>>>>> cd4385e2
 	return w.secpKC.Addresses()
 }
 
@@ -82,13 +78,7 @@
 	return signer, true
 }
 
-<<<<<<< HEAD
-// Addresses returns the addresses managed by this keychain
-func (w *NodeToWalletWrapper) Addresses() set.Set[ids.ShortID] {
-=======
 // Addresses returns the addresses managed by this keychain as a set
 func (w *NodeToWalletWrapper) Addresses() set.Set[ids.ShortID] {
-	// Return the set directly
->>>>>>> cd4385e2
 	return w.nodeKC.Addresses()
 }