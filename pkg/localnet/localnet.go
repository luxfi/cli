// Copyright (C) 2019-2025, Lux Industries, Inc. All rights reserved.
// See the file LICENSE for licensing terms.

package localnet

import (
	"fmt"

	"github.com/luxfi/cli/pkg/application"
<<<<<<< HEAD
	"github.com/luxfi/cli/pkg/constants"
	"github.com/luxfi/ids"
	"github.com/luxfi/node/api/info"
	"github.com/luxfi/node/tests/fixture/tmpnet"
	"github.com/luxfi/node/version"
	sdkutils "github.com/luxfi/sdk/utils"

	"golang.org/x/exp/maps"
=======
	"github.com/luxfi/cli/pkg/models"
	sdkModels "github.com/luxfi/sdk/models"
	_ "github.com/luxfi/netrunner/client"  // For future use
	_ "github.com/luxfi/netrunner/local"   // For future use
	_ "github.com/luxfi/netrunner/server"  // For future use
>>>>>>> cd4385e2
)

// ConnectionSettings contains connection information for a local network
type ConnectionSettings struct {
	Endpoint  string
	Network   *models.Network
	NetworkID uint32
}

// NodeSetting contains settings for a local node
type NodeSetting struct {
	Name             string
	ConfigFile       string
	HTTPPort         uint64
	StakingPort      uint64
	StakingSignerKey []byte
	StakingCertKey   []byte
	StakingTLSKey    []byte
}

// GetLocalNetworkConnectionInfo returns connection settings for the local network
func GetLocalNetworkConnectionInfo(app *application.Lux) (ConnectionSettings, error) {
	// Use netrunner client to get local network info
	// For now, return default localhost settings
	return ConnectionSettings{
		Endpoint:  "http://localhost:9650",
		Network:   nil,
		NetworkID: 1337, // Default local network ID
	}, nil
}

// GetLocalClusterNetworkModel returns the network model for a local cluster
func GetLocalClusterNetworkModel(app *application.Lux, clusterName string) (sdkModels.Network, error) {
	// Use netrunner to get cluster network model
	return sdkModels.UndefinedNetwork, fmt.Errorf("cluster network model not implemented")
}

// LocalClusterHealth checks the health of a local cluster
func LocalClusterHealth(app *application.Lux, clusterName string) (bool, bool, error) {
	// Check P-Chain and L1 health using netrunner
	return true, true, nil
}

<<<<<<< HEAD
// Returns blockchain info for all non standard blockchains deployed into the local network
func GetLocalNetworkBlockchainsInfo(app *application.Lux) ([]BlockchainInfo, error) {
	endpoint, err := GetLocalNetworkEndpoint(app)
	if err != nil {
		// If no tmpnet metadata, try the default local endpoint (for gRPC-started networks)
		if errors.Is(err, ErrNetworkNotRunning) {
			endpoint = constants.LocalAPIEndpoint
		} else {
			return nil, err
		}
	}
	return GetBlockchainsInfo(endpoint)
}

// Returns luxd version and RPC version for the local network
func GetLocalNetworkLuxdVersion(app *application.Lux) (bool, string, int, error) {
	var endpoint string

	// First try to get endpoint from tmpnet metadata
	if isRunning, err := IsLocalNetworkRunning(app); err != nil {
		return true, "", 0, err
	} else if isRunning {
		endpoint, err = GetLocalNetworkEndpoint(app)
		if err != nil {
			return true, "", 0, err
		}
	} else {
		// If no tmpnet metadata, try the default local endpoint (for gRPC-started networks)
		endpoint = constants.LocalAPIEndpoint
	}

	ctx, cancel := sdkutils.GetAPIContext()
	defer cancel()
	infoClient := info.NewClient(endpoint)
	versionResponse, err := infoClient.GetNodeVersion(ctx)
	if err != nil {
		// If we couldn't connect, network is not running
		// Return the current RPC version from node constants to prevent
		// version mismatch errors when nodes are temporarily unavailable
		return false, "", int(version.RPCChainVMProtocol), nil
	}
	// version is in format lux/x.y.z, need to turn to semantic
	splitVersion := strings.Split(versionResponse.Version, "/")
	if len(splitVersion) != 2 {
		return true, "", 0, fmt.Errorf("unable to parse luxd version " + versionResponse.Version)
=======
// GetLocalClusterURIs returns the URIs for a local cluster
func GetLocalClusterURIs(app *application.Lux, clusterName string) ([]string, error) {
	// Get cluster URIs from netrunner
	return []string{"http://localhost:9650"}, nil
}

// LocalCluster represents a local network cluster
type LocalCluster struct {
	Nodes map[string]interface{}
}

// CreateLocalCluster creates a new local cluster using netrunner
func CreateLocalCluster(
	app *application.Lux,
	printFn func(string, ...interface{}),
	luxdVersion string,
	binPath string,
	clusterName string,
	globalConfig map[string]interface{},
	connectionSettings ConnectionSettings,
	numNodes uint32,
	nodeSettings []NodeSetting,
	validators []interface{},
	network interface{},
	enableMonitoring bool,
	disableGrpcGateway bool,
) (interface{}, map[string]interface{}, error) {
	// Create local cluster using netrunner
	cluster := &LocalCluster{
		Nodes: make(map[string]interface{}),
>>>>>>> cd4385e2
	}
	extraData := make(map[string]interface{})
	extraData["CChainTeleporterMessengerAddress"] = ""
	extraData["CChainTeleporterRegistryAddress"] = ""
	return cluster, extraData, nil
}

// GetExtraLocalNetworkData returns extra data for local network
func GetExtraLocalNetworkData(app *application.Lux, networkName string) (interface{}, map[string]interface{}, error) {
	return nil, make(map[string]interface{}), nil
}

// LocalClusterExists checks if a local cluster exists
func LocalClusterExists(app *application.Lux, clusterName string) bool {
	// Check via netrunner if cluster exists
	return false // Default to false for safety
}

// LoadLocalCluster loads an existing local cluster
func LoadLocalCluster(app *application.Lux, clusterName string, binaryPath string) error {
	// Use netrunner to load existing cluster
	return nil
}

// LocalClusterIsRunning checks if a cluster is running
func LocalClusterIsRunning(app *application.Lux, clusterName string) (bool, error) {
	// Check via netrunner client
	// Real implementation would check cluster status via RPC
	return false, nil
}

// GetLocalClusters returns all local clusters
func GetLocalClusters(app *application.Lux) ([]string, error) {
	// List clusters via netrunner
	return []string{}, nil
}

// GetLocalCluster returns a specific cluster
func GetLocalCluster(app *application.Lux, clusterName string) (interface{}, error) {
	// Get cluster info via netrunner
	return nil, nil
}

// GetLocalClusterDir returns the directory for a local cluster
func GetLocalClusterDir(app *application.Lux, clusterName string) string {
	// Return cluster directory path
	return fmt.Sprintf("%s/.lux/clusters/%s", app.GetRunDir(), clusterName)
}

// LocalNetworkIsRunning checks if a local network is running
func LocalNetworkIsRunning(app *application.Lux) (bool, error) {
	// Check if default cluster is running
	return false, nil
}

// StartLocalNetwork starts a local network
func StartLocalNetwork(app *application.Lux, clusterName, nodeVersion string) error {
	// Start local network using netrunner
	return fmt.Errorf("StartLocalNetwork not implemented")
}

// PrintEndpoints prints the RPC endpoints for a blockchain
func PrintEndpoints(app *application.Lux, printFn func(string, ...interface{}), blockchainName string) error {
	// Print blockchain endpoints
	printFn("Blockchain: %s", blockchainName)
	printFn("RPC Endpoint: http://localhost:9650/ext/bc/%s/rpc", blockchainName)
	return nil
}

// StatusChecker is an interface for checking network status
type StatusChecker interface {
	GetCurrentNetworkVersion() (string, int, bool, error)
}

// statusChecker implements StatusChecker
type statusChecker struct{}

// NewStatusChecker creates a new status checker
func NewStatusChecker() StatusChecker {
	return &statusChecker{}
}

// GetCurrentNetworkVersion returns the current network version
func (sc *statusChecker) GetCurrentNetworkVersion() (string, int, bool, error) {
	// Return default values for local network
	return "v1.11.0", 35, false, nil
}

// SetupLuxdBinary sets up the luxd binary for local testing
func SetupLuxdBinary(app *application.Lux, version string, binaryPath string) (string, error) {
	// Download or verify binary using netrunner
	if binaryPath != "" {
		return binaryPath, nil
	}
	// Default to system binary
	return "luxd", nil
}

// GetLocalNetworkDir returns the directory for the local network
func GetLocalNetworkDir(app *application.Lux) string {
	// Return default local network directory
	return fmt.Sprintf("%s/.lux/networks/local", app.GetRunDir())
}

// WriteExtraLocalNetworkData writes extra data for local network
func WriteExtraLocalNetworkData(app *application.Lux, data map[string]interface{}) error {
	// Write extra data using netrunner
	// Real implementation would persist this data
	return nil
}

// BlockchainInfo contains information about a blockchain
type BlockchainInfo struct {
	Name         string
	VMID         string
	BlockchainID string
	SubnetID     string
}

// GetLocalNetworkBlockchainsInfo returns information about blockchains in local network
func GetLocalNetworkBlockchainsInfo(app *application.Lux) ([]BlockchainInfo, error) {
	// Get blockchain info from netrunner
	// Real implementation would query the network
	return []BlockchainInfo{}, nil
}

// Constants and functions
const LocalClusterNameConst = "local-cluster"

// LocalClusterName returns the default cluster name
func LocalClusterName() string {
	return LocalClusterNameConst
}

var ErrNetworkNotRunning = fmt.Errorf("network not running")

// LocalNetworkStop stops the local network
func LocalNetworkStop(app *application.Lux, snapshotName ...string) error {
	// Stop local network using netrunner
	return nil
}

// NodeInfo contains information about a node
type NodeInfo struct {
	URI string
}

// AddNodeToLocalCluster adds a node to a local cluster
func AddNodeToLocalCluster(
	app *application.Lux,
	printFn func(string, ...interface{}),
	clusterName string,
	numNodes uint32,
	network uint32,
) (NodeInfo, error) {
	// Add node using netrunner
	return NodeInfo{URI: "http://localhost:9650"}, nil
}

// RefreshLocalClusterAliases refreshes cluster aliases
func RefreshLocalClusterAliases(app *application.Lux, clusterName string) error {
	// Refresh aliases via netrunner
	return nil
}

// GetRunningLocalClustersConnectedToLocalNetwork returns running clusters
func GetRunningLocalClustersConnectedToLocalNetwork(app *application.Lux) ([]string, error) {
	// Get running clusters from netrunner
	return []string{}, nil
}

// LocalClusterRemove removes a local cluster
func LocalClusterRemove(app *application.Lux, clusterName string) error {
	// Remove cluster using netrunner
	return nil
}

// LocalClusterTrackSubnet tracks a subnet in the local cluster
func LocalClusterTrackSubnet(app *application.Lux, printFn func(string, ...interface{}), clusterName, blockchainName, vmID, subnetID string) error {
	// Track subnet using netrunner
	printFn("Tracking subnet %s on cluster %s", subnetID, clusterName)
	return nil
}

// LocalNetworkTrackSubnet tracks a subnet on the local network
func LocalNetworkTrackSubnet(app *application.Lux, printFn func(string, ...interface{}), blockchainName, vmID string) error {
	// Track subnet using netrunner
	printFn("Tracking subnet %s with VMID %s", blockchainName, vmID)
	return nil
}

// BlockchainAlreadyDeployedOnLocalNetwork checks if blockchain is deployed
func BlockchainAlreadyDeployedOnLocalNetwork(app *application.Lux, blockchainName string) (bool, error) {
	// Check if blockchain is deployed via netrunner
	return false, nil
}

// GetLocalNetworkLuxdVersion returns the luxd version running on local network
func GetLocalNetworkLuxdVersion(app *application.Lux) (string, int, bool, error) {
	// Get version from netrunner (version, rpcVersion, running, error)
	return "v1.11.0", 35, true, nil
}<|MERGE_RESOLUTION|>--- conflicted
+++ resolved
@@ -7,22 +7,11 @@
 	"fmt"
 
 	"github.com/luxfi/cli/pkg/application"
-<<<<<<< HEAD
-	"github.com/luxfi/cli/pkg/constants"
-	"github.com/luxfi/ids"
-	"github.com/luxfi/node/api/info"
-	"github.com/luxfi/node/tests/fixture/tmpnet"
-	"github.com/luxfi/node/version"
-	sdkutils "github.com/luxfi/sdk/utils"
-
-	"golang.org/x/exp/maps"
-=======
 	"github.com/luxfi/cli/pkg/models"
 	sdkModels "github.com/luxfi/sdk/models"
 	_ "github.com/luxfi/netrunner/client"  // For future use
 	_ "github.com/luxfi/netrunner/local"   // For future use
 	_ "github.com/luxfi/netrunner/server"  // For future use
->>>>>>> cd4385e2
 )
 
 // ConnectionSettings contains connection information for a local network
@@ -48,7 +37,7 @@
 	// Use netrunner client to get local network info
 	// For now, return default localhost settings
 	return ConnectionSettings{
-		Endpoint:  "http://localhost:9650",
+		Endpoint:  "http://localhost:9630",
 		Network:   nil,
 		NetworkID: 1337, // Default local network ID
 	}, nil
@@ -66,57 +55,10 @@
 	return true, true, nil
 }
 
-<<<<<<< HEAD
-// Returns blockchain info for all non standard blockchains deployed into the local network
-func GetLocalNetworkBlockchainsInfo(app *application.Lux) ([]BlockchainInfo, error) {
-	endpoint, err := GetLocalNetworkEndpoint(app)
-	if err != nil {
-		// If no tmpnet metadata, try the default local endpoint (for gRPC-started networks)
-		if errors.Is(err, ErrNetworkNotRunning) {
-			endpoint = constants.LocalAPIEndpoint
-		} else {
-			return nil, err
-		}
-	}
-	return GetBlockchainsInfo(endpoint)
-}
-
-// Returns luxd version and RPC version for the local network
-func GetLocalNetworkLuxdVersion(app *application.Lux) (bool, string, int, error) {
-	var endpoint string
-
-	// First try to get endpoint from tmpnet metadata
-	if isRunning, err := IsLocalNetworkRunning(app); err != nil {
-		return true, "", 0, err
-	} else if isRunning {
-		endpoint, err = GetLocalNetworkEndpoint(app)
-		if err != nil {
-			return true, "", 0, err
-		}
-	} else {
-		// If no tmpnet metadata, try the default local endpoint (for gRPC-started networks)
-		endpoint = constants.LocalAPIEndpoint
-	}
-
-	ctx, cancel := sdkutils.GetAPIContext()
-	defer cancel()
-	infoClient := info.NewClient(endpoint)
-	versionResponse, err := infoClient.GetNodeVersion(ctx)
-	if err != nil {
-		// If we couldn't connect, network is not running
-		// Return the current RPC version from node constants to prevent
-		// version mismatch errors when nodes are temporarily unavailable
-		return false, "", int(version.RPCChainVMProtocol), nil
-	}
-	// version is in format lux/x.y.z, need to turn to semantic
-	splitVersion := strings.Split(versionResponse.Version, "/")
-	if len(splitVersion) != 2 {
-		return true, "", 0, fmt.Errorf("unable to parse luxd version " + versionResponse.Version)
-=======
 // GetLocalClusterURIs returns the URIs for a local cluster
 func GetLocalClusterURIs(app *application.Lux, clusterName string) ([]string, error) {
 	// Get cluster URIs from netrunner
-	return []string{"http://localhost:9650"}, nil
+	return []string{"http://localhost:9630"}, nil
 }
 
 // LocalCluster represents a local network cluster
@@ -143,7 +85,6 @@
 	// Create local cluster using netrunner
 	cluster := &LocalCluster{
 		Nodes: make(map[string]interface{}),
->>>>>>> cd4385e2
 	}
 	extraData := make(map[string]interface{})
 	extraData["CChainTeleporterMessengerAddress"] = ""
@@ -209,7 +150,7 @@
 func PrintEndpoints(app *application.Lux, printFn func(string, ...interface{}), blockchainName string) error {
 	// Print blockchain endpoints
 	printFn("Blockchain: %s", blockchainName)
-	printFn("RPC Endpoint: http://localhost:9650/ext/bc/%s/rpc", blockchainName)
+	printFn("RPC Endpoint: http://localhost:9630/ext/bc/%s/rpc", blockchainName)
 	return nil
 }
 
@@ -300,7 +241,7 @@
 	network uint32,
 ) (NodeInfo, error) {
 	// Add node using netrunner
-	return NodeInfo{URI: "http://localhost:9650"}, nil
+	return NodeInfo{URI: "http://localhost:9630"}, nil
 }
 
 // RefreshLocalClusterAliases refreshes cluster aliases
