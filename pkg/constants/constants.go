// Copyright (C) 2022, Ava Labs, Inc. All rights reserved.
// See the file LICENSE for licensing terms.
package constants

import "time"

const (
	DefaultPerms755 = 0o755

	BaseDirName = ".avalanche-cli"
	LogDir      = "logs"

	ServerRunFile      = "gRPCserver.run"
	AvalancheCliBinDir = "bin"
	RunDir             = "runs"
	SidecarSuffix      = "_sidecar.json"
	GenesisSuffix      = "_genesis.json"

	SidecarVersion = "1.2.1"

	MaxLogFileSize   = 4
	MaxNumOfLogFiles = 5
	RetainOldFiles   = 0 // retain all old log files

	RequestTimeout = 3 * time.Minute

	SimulatePublicNetwork = "SIMULATE_PUBLIC_NETWORK"
	FujiAPIEndpoint       = "https://api.avax-test.network"
	MainnetAPIEndpoint    = "https://api.avax.network"

	// this depends on bootstrap snapshot
	LocalAPIEndpoint = "http://127.0.0.1:9650"
	LocalNetworkID   = 1337

	DefaultTokenName = "TEST"

	HealthCheckInterval = 100 * time.Millisecond

	// it's unlikely anyone would want to name a snapshot `default`
	// but let's add some more entropy
	SnapshotsDirName             = "snapshots"
	DefaultSnapshotName          = "default-1654102509"
	BootstrapSnapshotURL         = "https://github.com/ava-labs/avalanche-cli/raw/main/assets/bootstrapSnapshot.tar.gz"
	BootstrapSnapshotArchiveName = "bootstrapSnapshot.tar.gz"

	KeyDir    = "key"
	KeySuffix = ".pk"

	TimeParseLayout    = "2006-01-02 15:04:05"
	MinStakeDuration   = 24 * 14 * time.Hour
	MaxStakeDuration   = 24 * 365 * time.Hour
	MaxStakeWeight     = 100
	MinStakeWeight     = 1
	DefaultStakeWeight = 20

	// The absolute minimum is 25 seconds, but set to 1 minute to allow for
	// time to go through the command
	StakingStartLeadTime   = 1 * time.Minute
	StakingMinimumLeadTime = 25 * time.Second

	DefaultConfigFileName = ".avalanche-cli"
	DefaultConfigFileType = "json"

	CustomVMDir = "vms"

	AvaLabsOrg          = "ava-labs"
	AvalancheGoRepoName = "avalanchego"
	SubnetEVMRepoName   = "subnet-evm"

	AvalancheGoInstallDir = "avalanchego"
	SubnetEVMInstallDir   = "subnet-evm"

	EVMPlugin = "evm"

	DefaultNodeRunURL = "http://127.0.0.1:9650"

<<<<<<< HEAD
	APMDir                = ".apm"
	APMLogName            = "apm.log"
	DefaultAvaLabsPackage = "ava-labs/avalanche-plugins-core"
	APMPluginDir          = "apm_plugins"
=======
	// #nosec G101
	GithubAPITokenEnvVarName = "GITHUB_TOKEN"
>>>>>>> 0106972c
)<|MERGE_RESOLUTION|>--- conflicted
+++ resolved
@@ -74,13 +74,11 @@
 
 	DefaultNodeRunURL = "http://127.0.0.1:9650"
 
-<<<<<<< HEAD
 	APMDir                = ".apm"
 	APMLogName            = "apm.log"
 	DefaultAvaLabsPackage = "ava-labs/avalanche-plugins-core"
 	APMPluginDir          = "apm_plugins"
-=======
+
 	// #nosec G101
 	GithubAPITokenEnvVarName = "GITHUB_TOKEN"
->>>>>>> 0106972c
 )