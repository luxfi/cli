--- conflicted
+++ resolved
@@ -43,17 +43,14 @@
 	BootstrapSnapshotURL         = "https://github.com/ava-labs/avalanche-cli/raw/main/assets/bootstrapSnapshot.tar.gz"
 	BootstrapSnapshotArchiveName = "bootstrapSnapshot.tar.gz"
 
-<<<<<<< HEAD
 	KeyDir    = "key"
 	KeySuffix = ".pk"
 
-	TimeParseLayout  = "2006-01-02 15:04:05"
-	MinStakeDuration = 24 * 14 * time.Hour
-	MaxStakeDuration = 24 * 365 * time.Hour
+	TimeParseLayout      = "2006-01-02 15:04:05"
+	MinStakeDuration     = 24 * 14 * time.Hour
+	MaxStakeDuration     = 24 * 365 * time.Hour
+	StakingStartLeadTime = 25 * time.Second
 
-	StakingStartLeadTime = 25 * time.Second
-=======
 	DefaultConfigFileName = ".avalanche-cli"
 	DefaultConfigFileType = "json"
->>>>>>> 252240de
 )