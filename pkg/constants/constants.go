--- conflicted
+++ resolved
@@ -15,14 +15,9 @@
 
 	ServerRunFile      = "gRPCserver.run"
 	AvalancheCliBinDir = "bin"
-<<<<<<< HEAD
 	RunDir             = "runs"
-	Sidecar_suffix     = "_sidecar.json"
-	Genesis_suffix     = "_genesis.json"
-=======
 	SidecarSuffix      = "_sidecar.json"
 	GenesisSuffix      = "_genesis.json"
->>>>>>> 3b549673
 
 	SidecarVersion = "1.0.0"
 
