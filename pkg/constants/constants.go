// Copyright (C) 2022, Ava Labs, Inc. All rights reserved.
// See the file LICENSE for licensing terms.
package constants

import (
	"time"
)

const (
	DefaultPerms755 = 0o755

	BaseDirName = ".avalanche-cli"
	LogDir      = "logs"

	ServerRunFile      = "gRPCserver.run"
	AvalancheCliBinDir = "bin"
	RunDir             = "runs"

	SuffixSeparator              = "_"
	SidecarFileName              = "sidecar.json"
	GenesisFileName              = "genesis.json"
	GenesisMainnetFileName       = "genesis_mainnet.json"
	ElasticSubnetConfigFileName  = "elastic_subnet_config.json"
	SidecarSuffix                = SuffixSeparator + SidecarFileName
	GenesisSuffix                = SuffixSeparator + GenesisFileName
	NodeFileName                 = "node.json"
	NodeCloudConfigFileName      = "node_cloud_config.json"
	TerraformDir                 = "terraform"
	AnsibleDir                   = "ansible"
	AnsibleHostInventoryFileName = "hosts"
	StopAWSNode                  = "stop-aws-node"
	CreateAWSNode                = "create-aws-node"
	GetAWSNodeIP                 = "get-aws-node-ip"
	ClusterConfigFileName        = "cluster_config.json"
	BLSFileName                  = "signer.key"
	SidecarVersion               = "1.4.0"

	MaxLogFileSize   = 4
	MaxNumOfLogFiles = 5
	RetainOldFiles   = 0 // retain all old log files

	RequestTimeout    = 3 * time.Minute
	E2ERequestTimeout = 30 * time.Second

	SimulatePublicNetwork = "SIMULATE_PUBLIC_NETWORK"
	FujiAPIEndpoint       = "https://api.avax-test.network"
	MainnetAPIEndpoint    = "https://api.avax.network"

	// this depends on bootstrap snapshot
	LocalAPIEndpoint = "http://127.0.0.1:9650"
	LocalNetworkID   = 1337

	DefaultTokenName = "TEST"

	HealthCheckInterval = 100 * time.Millisecond

	// it's unlikely anyone would want to name a snapshot `default`
	// but let's add some more entropy
	SnapshotsDirName             = "snapshots"
	DefaultSnapshotName          = "default-1654102509"
	BootstrapSnapshotArchiveName = "bootstrapSnapshot.tar.gz"
	BootstrapSnapshotLocalPath   = "assets/" + BootstrapSnapshotArchiveName
	BootstrapSnapshotURL         = "https://github.com/ava-labs/avalanche-cli/raw/main/" + BootstrapSnapshotLocalPath
	BootstrapSnapshotSHA256URL   = "https://github.com/ava-labs/avalanche-cli/raw/main/assets/sha256sum.txt"

	CliInstallationURL      = "https://raw.githubusercontent.com/ava-labs/avalanche-cli/main/scripts/install.sh"
	ExpectedCliInstallErr   = "resource temporarily unavailable"
	EIPLimitErr             = "AddressLimitExceeded"
	ErrCreatingAWSNode      = "failed to create AWS Node"
	ErrCreatingGCPNode      = "failed to create GCP Node"
	ErrReleasingGCPStaticIP = "failed to release gcp static ip"
	KeyDir                  = "key"
	KeySuffix               = ".pk"
	YAMLSuffix              = ".yml"
	ConfigDir               = "config"

	Enable = "enable"

	Disable = "disable"

	TimeParseLayout             = "2006-01-02 15:04:05"
	MinStakeWeight              = 1
	DefaultStakeWeight          = 20
	AVAXSymbol                  = "AVAX"
	DefaultFujiStakeDuration    = "48h"
	DefaultMainnetStakeDuration = "336h"
	// The absolute minimum is 25 seconds, but set to 1 minute to allow for
	// time to go through the command
<<<<<<< HEAD
	StakingStartLeadTime                  = 5 * time.Minute
	StakingMinimumLeadTime                = 25 * time.Second
	PrimaryNetworkValidatingStartLeadTime = 20 * time.Second
	AWSCloudServerRunningState            = "running"
	TerraformNodeConfigFile               = "node_config.tf"
	AvalancheCLISuffix                    = "-avalanche-cli"
	AWSDefaultCredential                  = "default"
	CertSuffix                            = "-kp.pem"
	AWSSecurityGroupSuffix                = "-sg"
	ExportSubnetSuffix                    = "-export.dat"
	SSHTCPPort                            = 22
	AvalanchegoAPIPort                    = 9650
	AvalanchegoP2PPort                    = 9651
	CloudServerStorageSize                = 1000
	OutboundPort                          = 0
	Terraform                             = "terraform"
	AnsiblePlaybook                       = "ansible-playbook"
	SetupNodePlaybook                     = "playbook/setupNode.yml"
	CopyStakingFilesPlaybook              = "playbook/copyStakingFiles.yml"
	ExportSubnetPlaybook                  = "playbook/exportSubnet.yml"
	GetNodeIDPlaybook                     = "playbook/getNodeID.yml"
	IsBootstrappedPlaybook                = "playbook/isBootstrapped.yml"
	IsSubnetSyncedPlaybook                = "playbook/isSubnetSynced.yml"
	TrackSubnetPlaybook                   = "playbook/trackSubnet.yml"
	UpdateSubnetPlaybook                  = "playbook/updateSubnet.yml"
	AvalancheGoVersionPlaybook            = "playbook/avalancheGoVersion.yml"
	SetupBuildEnvPlaybook                 = "playbook/setupBuildEnv.yml"
	SetupCLIFromSourcePlaybook            = "playbook/setupCLIFromSource.yml"
	BuildEnvGolangVersion                 = "1.21.1"
	IsBootstrappedJSONFile                = "isBootstrapped.json"
	AvalancheGoVersionJSONFile            = "avalancheGoVersion.json"
	NodeIDJSONFile                        = "nodeID.json"
	SubnetSyncJSONFile                    = "isSubnetSynced.json"
	AnsibleInventoryDir                   = "inventories"
	AnsiblePlaybookDir                    = "playbook"
	AnsibleStatusDir                      = "status"
	AnsibleInventoryFlag                  = "-i"
	AnsibleExtraArgsIdentitiesOnlyFlag    = "--ssh-extra-args=-o IdentitiesOnly=yes -o StrictHostKeyChecking=no"
	AnsibleSSHParams                      = "-o IdentitiesOnly=yes -o StrictHostKeyChecking=no"
	AnsibleExtraVarsFlag                  = "--extra-vars"
	AnsibleSSHUser                        = "ubuntu"
	AnsibleAWSNodePrefix                  = "aws_node_"
	CloudCLIBranch                        = "custom-vms-cloud-10"
	DefaultConfigFileName                 = ".avalanche-cli"
	DefaultConfigFileType                 = "json"
	WriteReadReadPerms                    = 0o644

	CustomVMDir = "vms"

	AvaLabsOrg          = "ava-labs"
	AvalancheGoRepoName = "avalanchego"
	SubnetEVMRepoName   = "subnet-evm"
	CliRepoName         = "avalanche-cli"
=======
	StakingStartLeadTime                   = 5 * time.Minute
	StakingMinimumLeadTime                 = 25 * time.Second
	PrimaryNetworkValidatingStartLeadTime  = 20 * time.Second
	AWSCloudServerRunningState             = "running"
	TerraformNodeConfigFile                = "node_config.tf"
	AvalancheCLISuffix                     = "-avalanche-cli"
	AWSDefaultCredential                   = "default"
	GCPDefaultImageProvider                = "ubuntu-os-cloud"
	GCPImageFilter                         = "family=ubuntu-2004* AND architecture=x86_64"
	GCPEnvVar                              = "GOOGLE_APPLICATION_CREDENTIALS"
	CertSuffix                             = "-kp.pem"
	AWSSecurityGroupSuffix                 = "-sg"
	ExportSubnetSuffix                     = "-export.dat"
	SSHTCPPort                             = 22
	AvalanchegoAPIPort                     = 9650
	AvalanchegoP2PPort                     = 9651
	CloudServerStorageSize                 = 1000
	OutboundPort                           = 0
	Terraform                              = "terraform"
	AnsiblePlaybook                        = "ansible-playbook"
	SetupNodePlaybook                      = "playbook/setupNode.yml"
	CopyStakingFilesPlaybook               = "playbook/copyStakingFiles.yml"
	ExportSubnetPlaybook                   = "playbook/exportSubnet.yml"
	GetNodeIDPlaybook                      = "playbook/getNodeID.yml"
	IsBootstrappedPlaybook                 = "playbook/isBootstrapped.yml"
	IsSubnetSyncedPlaybook                 = "playbook/isSubnetSynced.yml"
	TrackSubnetPlaybook                    = "playbook/trackSubnet.yml"
	UpdateSubnetPlaybook                   = "playbook/updateSubnet.yml"
	AvalancheGoVersionPlaybook             = "playbook/avalancheGoVersion.yml"
	SetupBuildEnvPlaybook                  = "playbook/setupBuildEnv.yml"
	SetupCLIFromSourcePlaybook             = "playbook/setupCLIFromSource.yml"
	BuildEnvGolangVersion                  = "1.21.1"
	IsBootstrappedJSONFile                 = "isBootstrapped.json"
	AvalancheGoVersionJSONFile             = "avalancheGoVersion.json"
	NodeIDJSONFile                         = "nodeID.json"
	SubnetSyncJSONFile                     = "isSubnetSynced.json"
	AnsibleInventoryDir                    = "inventories"
	AnsibleTempInventoryDir                = "temp_inventories"
	AnsiblePlaybookDir                     = "playbook"
	AnsibleStatusDir                       = "status"
	AnsibleInventoryFlag                   = "-i"
	AnsibleExtraArgsIdentitiesOnlyFlag     = "--ssh-extra-args='-o IdentitiesOnly=yes'"
	AnsibleSSHShellParams                  = "-o IdentitiesOnly=yes -o StrictHostKeyChecking=no"
	AnsibleSSHInventoryParams              = "-o StrictHostKeyChecking=no"
	AnsibleExtraVarsFlag                   = "--extra-vars"
	CloudCLIBranch                         = "custom-vms-cloud-10"
	DefaultConfigFileName                  = ".avalanche-cli"
	DefaultConfigFileType                  = "json"
	WriteReadReadPerms                     = 0o644
	AWSCloudService                        = "Amazon Web Services"
	GCPCloudService                        = "Google Cloud Platform"
	AnsibleSSHUser                         = "ubuntu"
	AWSNodeAnsiblePrefix                   = "aws_node"
	GCPNodeAnsiblePrefix                   = "gcp_node"
	GCPProjectNameClusterConfig            = "projectName"
	GCPServiceAccountFilePathClusterConfig = "serviceAccountFilePath"
	CustomVMDir                            = "vms"
	GCPStaticIPPrefix                      = "static-ip"
	AvaLabsOrg                             = "ava-labs"
	AvalancheGoRepoName                    = "avalanchego"
	SubnetEVMRepoName                      = "subnet-evm"
	CliRepoName                            = "avalanche-cli"
>>>>>>> 0cefc53e

	AvalancheGoInstallDir = "avalanchego"
	SubnetEVMInstallDir   = "subnet-evm"

	SubnetEVMBin = "subnet-evm"

	DefaultNodeRunURL = "http://127.0.0.1:9650"

	APMDir                = ".apm"
	APMLogName            = "apm.log"
	DefaultAvaLabsPackage = "ava-labs/avalanche-plugins-core"
	APMPluginDir          = "apm_plugins"

	// #nosec G101
	GithubAPITokenEnvVarName = "AVALANCHE_CLI_GITHUB_TOKEN"

	ReposDir       = "repos"
	SubnetDir      = "subnets"
	NodesDir       = "nodes"
	VMDir          = "vms"
	ChainConfigDir = "chains"

	SubnetType                 = "subnet type"
	PrecompileType             = "precompile type"
	CustomAirdrop              = "custom-airdrop"
	NumberOfAirdrops           = "airdrop-addresses"
	SubnetConfigFileName       = "subnet.json"
	ChainConfigFileName        = "chain.json"
	PerNodeChainConfigFileName = "per-node-chain.json"
	NodeConfigFileName         = "node-config.json"

	GitRepoCommitName  = "Avalanche-CLI"
	GitRepoCommitEmail = "info@avax.network"
	AvaLabsMaintainers = "ava-labs"

	UpgradeBytesFileName      = "upgrade.json"
	UpgradeBytesLockExtension = ".lock"
	NotAvailableLabel         = "Not available"
	BackendCmd                = "avalanche-cli-backend"

	AvalancheGoVersionUnknown            = "n/a"
	AvalancheGoCompatibilityVersionAdded = "v1.9.2"
	AvalancheGoCompatibilityURL          = "https://raw.githubusercontent.com/ava-labs/avalanchego/master/version/compatibility.json"
	SubnetEVMRPCCompatibilityURL         = "https://raw.githubusercontent.com/ava-labs/subnet-evm/master/compatibility.json"

	YesLabel = "Yes"
	NoLabel  = "No"

	SubnetIDLabel     = "SubnetID: "
	BlockchainIDLabel = "BlockchainID: "

	PluginDir = "plugins"

	Network        = "network"
	MultiSig       = "multi-sig"
	SkipUpdateFlag = "skip-update-check"
	LastFileName   = ".last_actions.json"

	DefaultWalletCreationTimeout = 5 * time.Second

	DefaultConfirmTxTimeout = 20 * time.Second
)<|MERGE_RESOLUTION|>--- conflicted
+++ resolved
@@ -86,61 +86,6 @@
 	DefaultMainnetStakeDuration = "336h"
 	// The absolute minimum is 25 seconds, but set to 1 minute to allow for
 	// time to go through the command
-<<<<<<< HEAD
-	StakingStartLeadTime                  = 5 * time.Minute
-	StakingMinimumLeadTime                = 25 * time.Second
-	PrimaryNetworkValidatingStartLeadTime = 20 * time.Second
-	AWSCloudServerRunningState            = "running"
-	TerraformNodeConfigFile               = "node_config.tf"
-	AvalancheCLISuffix                    = "-avalanche-cli"
-	AWSDefaultCredential                  = "default"
-	CertSuffix                            = "-kp.pem"
-	AWSSecurityGroupSuffix                = "-sg"
-	ExportSubnetSuffix                    = "-export.dat"
-	SSHTCPPort                            = 22
-	AvalanchegoAPIPort                    = 9650
-	AvalanchegoP2PPort                    = 9651
-	CloudServerStorageSize                = 1000
-	OutboundPort                          = 0
-	Terraform                             = "terraform"
-	AnsiblePlaybook                       = "ansible-playbook"
-	SetupNodePlaybook                     = "playbook/setupNode.yml"
-	CopyStakingFilesPlaybook              = "playbook/copyStakingFiles.yml"
-	ExportSubnetPlaybook                  = "playbook/exportSubnet.yml"
-	GetNodeIDPlaybook                     = "playbook/getNodeID.yml"
-	IsBootstrappedPlaybook                = "playbook/isBootstrapped.yml"
-	IsSubnetSyncedPlaybook                = "playbook/isSubnetSynced.yml"
-	TrackSubnetPlaybook                   = "playbook/trackSubnet.yml"
-	UpdateSubnetPlaybook                  = "playbook/updateSubnet.yml"
-	AvalancheGoVersionPlaybook            = "playbook/avalancheGoVersion.yml"
-	SetupBuildEnvPlaybook                 = "playbook/setupBuildEnv.yml"
-	SetupCLIFromSourcePlaybook            = "playbook/setupCLIFromSource.yml"
-	BuildEnvGolangVersion                 = "1.21.1"
-	IsBootstrappedJSONFile                = "isBootstrapped.json"
-	AvalancheGoVersionJSONFile            = "avalancheGoVersion.json"
-	NodeIDJSONFile                        = "nodeID.json"
-	SubnetSyncJSONFile                    = "isSubnetSynced.json"
-	AnsibleInventoryDir                   = "inventories"
-	AnsiblePlaybookDir                    = "playbook"
-	AnsibleStatusDir                      = "status"
-	AnsibleInventoryFlag                  = "-i"
-	AnsibleExtraArgsIdentitiesOnlyFlag    = "--ssh-extra-args=-o IdentitiesOnly=yes -o StrictHostKeyChecking=no"
-	AnsibleSSHParams                      = "-o IdentitiesOnly=yes -o StrictHostKeyChecking=no"
-	AnsibleExtraVarsFlag                  = "--extra-vars"
-	AnsibleSSHUser                        = "ubuntu"
-	AnsibleAWSNodePrefix                  = "aws_node_"
-	CloudCLIBranch                        = "custom-vms-cloud-10"
-	DefaultConfigFileName                 = ".avalanche-cli"
-	DefaultConfigFileType                 = "json"
-	WriteReadReadPerms                    = 0o644
-
-	CustomVMDir = "vms"
-
-	AvaLabsOrg          = "ava-labs"
-	AvalancheGoRepoName = "avalanchego"
-	SubnetEVMRepoName   = "subnet-evm"
-	CliRepoName         = "avalanche-cli"
-=======
 	StakingStartLeadTime                   = 5 * time.Minute
 	StakingMinimumLeadTime                 = 25 * time.Second
 	PrimaryNetworkValidatingStartLeadTime  = 20 * time.Second
@@ -203,7 +148,6 @@
 	AvalancheGoRepoName                    = "avalanchego"
 	SubnetEVMRepoName                      = "subnet-evm"
 	CliRepoName                            = "avalanche-cli"
->>>>>>> 0cefc53e
 
 	AvalancheGoInstallDir = "avalanchego"
 	SubnetEVMInstallDir   = "subnet-evm"
