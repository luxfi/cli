--- conflicted
+++ resolved
@@ -104,13 +104,12 @@
 	return filepath.Join(app.GetSubnetDir(), subnetName, constants.SidecarFileName)
 }
 
-<<<<<<< HEAD
 func (app *Avalanche) GetConfigPath() string {
 	return filepath.Join(app.baseDir, constants.ConfigDir)
-=======
+}
+
 func (app *Avalanche) GetElasticSubnetConfigPath(subnetName string) string {
 	return filepath.Join(app.GetSubnetDir(), subnetName, constants.ElasticSubnetConfigFileName)
->>>>>>> 5dfc0bac
 }
 
 func (app *Avalanche) GetKeyDir() string {
@@ -431,7 +430,6 @@
 	return os.WriteFile(path, bytes, WriteReadReadPerms)
 }
 
-<<<<<<< HEAD
 func (app *Avalanche) LoadConfig() (models.Config, error) {
 	configPath := app.GetConfigPath()
 	jsonBytes, err := os.ReadFile(configPath)
@@ -458,7 +456,8 @@
 func (app *Avalanche) WriteConfigFile(bytes []byte) error {
 	configPath := app.GetConfigPath()
 	return app.writeFile(configPath, bytes)
-=======
+}
+
 func (app *Avalanche) CreateElasticSubnetConfig(subnetName string, es *models.ElasticSubnetConfig) error {
 	elasticSubetConfigPath := app.GetElasticSubnetConfigPath(subnetName)
 	if err := os.MkdirAll(filepath.Dir(elasticSubetConfigPath), constants.DefaultPerms755); err != nil {
@@ -484,5 +483,4 @@
 	err = json.Unmarshal(jsonBytes, &esc)
 
 	return esc, err
->>>>>>> 5dfc0bac
 }