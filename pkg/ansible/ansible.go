// Copyright (C) 2022, Ava Labs, Inc. All rights reserved.
// See the file LICENSE for licensing terms.

package ansible

import (
<<<<<<< HEAD
	"bytes"
	"errors"
=======
>>>>>>> 1837939b
	"fmt"
	"os"
	"os/exec"

	"github.com/ava-labs/avalanche-cli/pkg/utils"

	"github.com/ava-labs/avalanche-cli/pkg/constants"
	"github.com/ava-labs/avalanche-cli/pkg/ux"
)

func CreateAnsibleHostInventory(inventoryPath, elasticIP, certFilePath string) error {
	if err := os.MkdirAll(inventoryPath, os.ModePerm); err != nil {
		return err
	}
	inventoryHostsFile := inventoryPath + "/hosts"
	inventoryFile, err := os.Create(inventoryHostsFile)
	if err != nil {
		return err
	}
	alias := "aws-node "
	// terraform output has "" in the first and last characters, we need to remove them
	elasticIPToUse := elasticIP[1 : len(elasticIP)-2]
	alias += "ansible_host="
	alias += elasticIPToUse
	alias += " ansible_user=ubuntu "
	alias += fmt.Sprintf("ansible_ssh_private_key_file=%s", certFilePath)
	alias += " ansible_ssh_common_args='-o StrictHostKeyChecking=no'"
	_, err = inventoryFile.WriteString(alias + "\n")
	if err != nil {
		return err
	}
	return nil
}

func RunAnsibleSetUpNodePlaybook(inventoryPath string) error {
	cmd := exec.Command(constants.AnsiblePlaybook, constants.SetUpNodePlaybook, constants.AnsibleInventoryFlag, inventoryPath, constants.AnsibleExtraArgsIdentitiesOnlyFlag) //nolint:gosec
	utils.SetUpMultiWrite(cmd)
	return cmd.Run()
}

func CheckIsInstalled() error {
	if err := exec.Command(constants.AnsiblePlaybook).Run(); errors.Is(err, exec.ErrNotFound) { //nolint:gosec
		ux.Logger.PrintToUser("Ansible tool is not available. It is a needed dependency for CLI to set up a remote node.")
		ux.Logger.PrintToUser("")
		ux.Logger.PrintToUser("Please follow install instructions at https://docs.ansible.com/ansible/latest/installation_guide/intro_installation.html and try again")
		ux.Logger.PrintToUser("")
		return err
	}
	return nil
}<|MERGE_RESOLUTION|>--- conflicted
+++ resolved
@@ -4,11 +4,8 @@
 package ansible
 
 import (
-<<<<<<< HEAD
 	"bytes"
 	"errors"
-=======
->>>>>>> 1837939b
 	"fmt"
 	"os"
 	"os/exec"
