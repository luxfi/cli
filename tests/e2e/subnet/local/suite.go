// Copyright (C) 2022, Ava Labs, Inc. All rights reserved.
// See the file LICENSE for licensing terms.

package subnet

import (
	"fmt"

	"github.com/ava-labs/avalanche-cli/tests/e2e/commands"
	"github.com/ava-labs/avalanche-cli/tests/e2e/utils"
	ginkgo "github.com/onsi/ginkgo/v2"
	"github.com/onsi/gomega"
)

const (
	subnetName       = "e2eSubnetTest"
	secondSubnetName = "e2eSecondSubnetTest"
<<<<<<< HEAD
=======
	genesisPath      = "tests/e2e/assets/test_genesis.json"
	confPath         = "tests/e2e/assets/test_avalanche-cli.json"
>>>>>>> a7245eb7
)

var _ = ginkgo.Describe("[Local Subnet]", func() {
	ginkgo.AfterEach(func() {
		commands.CleanNetwork()
		err := utils.DeleteConfigs(subnetName)
		if err != nil {
			fmt.Println("Clean network error:", err)
		}
		gomega.Expect(err).Should(gomega.BeNil())
		err = utils.DeleteConfigs(secondSubnetName)
		if err != nil {
			fmt.Println("Delete config error:", err)
		}
		gomega.Expect(err).Should(gomega.BeNil())
	})

	ginkgo.It("can deploy a custom vm subnet to local", func() {
		customVMPath, err := utils.DownloadCustomVMBin()
		gomega.Expect(err).Should(gomega.BeNil())
		commands.CreateCustomVMConfig(subnetName, utils.SubnetEvmGenesisPath, customVMPath)
		deployOutput := commands.DeploySubnetLocally(subnetName)
		rpcs, err := utils.ParseRPCsFromOutput(deployOutput)
		if err != nil {
			fmt.Println(deployOutput)
		}
		gomega.Expect(err).Should(gomega.BeNil())
		gomega.Expect(rpcs).Should(gomega.HaveLen(1))
		rpc := rpcs[0]

		err = utils.SetHardhatRPC(rpc)
		gomega.Expect(err).Should(gomega.BeNil())

		err = utils.RunHardhatTests(utils.BaseTest)
		gomega.Expect(err).Should(gomega.BeNil())

		commands.DeleteSubnetConfig(subnetName)
	})

	ginkgo.It("can deploy a SubnetEvm subnet to local", func() {
		commands.CreateSubnetEvmConfig(subnetName, utils.SubnetEvmGenesisPath)
		deployOutput := commands.DeploySubnetLocally(subnetName)
		rpcs, err := utils.ParseRPCsFromOutput(deployOutput)
		if err != nil {
			fmt.Println(deployOutput)
		}
		gomega.Expect(err).Should(gomega.BeNil())
		gomega.Expect(rpcs).Should(gomega.HaveLen(1))
		rpc := rpcs[0]

		err = utils.SetHardhatRPC(rpc)
		gomega.Expect(err).Should(gomega.BeNil())

		err = utils.RunHardhatTests(utils.BaseTest)
		gomega.Expect(err).Should(gomega.BeNil())

		commands.DeleteSubnetConfig(subnetName)
	})

<<<<<<< HEAD
	ginkgo.It("can deploy a SpacesVM subnet to local", func() {
		commands.CreateSpacesVMConfig(subnetName, utils.SpacesVMGenesisPath)
		deployOutput := commands.DeploySubnetLocally(subnetName)
=======
	ginkgo.It("can load viper config and setup node properties for local deploy", func() {
		commands.CreateSubnetConfig(subnetName, genesisPath)
		deployOutput := commands.DeploySubnetLocallyWithViperConf(subnetName, confPath)
>>>>>>> a7245eb7
		rpcs, err := utils.ParseRPCsFromOutput(deployOutput)
		if err != nil {
			fmt.Println(deployOutput)
		}
		gomega.Expect(err).Should(gomega.BeNil())
		gomega.Expect(rpcs).Should(gomega.HaveLen(1))
		rpc := rpcs[0]
<<<<<<< HEAD

		err = utils.RunSpacesVMAPITest(rpc)
		gomega.Expect(err).Should(gomega.BeNil())
=======
		gomega.Expect(rpc).Should(gomega.HavePrefix("http://0.0.0.0:"))
>>>>>>> a7245eb7

		commands.DeleteSubnetConfig(subnetName)
	})

	ginkgo.It("can't deploy the same subnet twice to local", func() {
		commands.CreateSubnetEvmConfig(subnetName, utils.SubnetEvmGenesisPath)

		deployOutput := commands.DeploySubnetLocally(subnetName)
		rpcs, err := utils.ParseRPCsFromOutput(deployOutput)
		if err != nil {
			fmt.Println(deployOutput)
		}
		gomega.Expect(err).Should(gomega.BeNil())
		gomega.Expect(rpcs).Should(gomega.HaveLen(1))

		deployOutput = commands.DeploySubnetLocally(subnetName)
		rpcs, err = utils.ParseRPCsFromOutput(deployOutput)
		if err == nil {
			fmt.Println(deployOutput)
		}
		gomega.Expect(err).Should(gomega.HaveOccurred())
		gomega.Expect(rpcs).Should(gomega.HaveLen(0))
		gomega.Expect(deployOutput).Should(gomega.ContainSubstring("has already been deployed"))
	})

	ginkgo.It("can deploy multiple subnets to local", func() {
		commands.CreateSubnetEvmConfig(subnetName, utils.SubnetEvmGenesisPath)
		commands.CreateSubnetEvmConfig(secondSubnetName, utils.SubnetEvmGenesis2Path)

		deployOutput := commands.DeploySubnetLocally(subnetName)
		rpcs, err := utils.ParseRPCsFromOutput(deployOutput)
		if err != nil {
			fmt.Println(deployOutput)
		}
		gomega.Expect(err).Should(gomega.BeNil())
		gomega.Expect(rpcs).Should(gomega.HaveLen(1))

		deployOutput = commands.DeploySubnetLocally(secondSubnetName)
		rpcs, err = utils.ParseRPCsFromOutput(deployOutput)
		if err != nil {
			fmt.Println(deployOutput)
		}
		gomega.Expect(err).Should(gomega.BeNil())
		gomega.Expect(rpcs).Should(gomega.HaveLen(2))

		err = utils.SetHardhatRPC(rpcs[0])
		gomega.Expect(err).Should(gomega.BeNil())

		err = utils.RunHardhatTests(utils.BaseTest)
		gomega.Expect(err).Should(gomega.BeNil())

		err = utils.SetHardhatRPC(rpcs[1])
		gomega.Expect(err).Should(gomega.BeNil())

		err = utils.RunHardhatTests(utils.BaseTest)
		gomega.Expect(err).Should(gomega.BeNil())

		commands.DeleteSubnetConfig(subnetName)
		commands.DeleteSubnetConfig(secondSubnetName)
	})
})<|MERGE_RESOLUTION|>--- conflicted
+++ resolved
@@ -15,11 +15,7 @@
 const (
 	subnetName       = "e2eSubnetTest"
 	secondSubnetName = "e2eSecondSubnetTest"
-<<<<<<< HEAD
-=======
-	genesisPath      = "tests/e2e/assets/test_genesis.json"
 	confPath         = "tests/e2e/assets/test_avalanche-cli.json"
->>>>>>> a7245eb7
 )
 
 var _ = ginkgo.Describe("[Local Subnet]", func() {
@@ -79,15 +75,9 @@
 		commands.DeleteSubnetConfig(subnetName)
 	})
 
-<<<<<<< HEAD
 	ginkgo.It("can deploy a SpacesVM subnet to local", func() {
 		commands.CreateSpacesVMConfig(subnetName, utils.SpacesVMGenesisPath)
 		deployOutput := commands.DeploySubnetLocally(subnetName)
-=======
-	ginkgo.It("can load viper config and setup node properties for local deploy", func() {
-		commands.CreateSubnetConfig(subnetName, genesisPath)
-		deployOutput := commands.DeploySubnetLocallyWithViperConf(subnetName, confPath)
->>>>>>> a7245eb7
 		rpcs, err := utils.ParseRPCsFromOutput(deployOutput)
 		if err != nil {
 			fmt.Println(deployOutput)
@@ -95,13 +85,24 @@
 		gomega.Expect(err).Should(gomega.BeNil())
 		gomega.Expect(rpcs).Should(gomega.HaveLen(1))
 		rpc := rpcs[0]
-<<<<<<< HEAD
 
 		err = utils.RunSpacesVMAPITest(rpc)
 		gomega.Expect(err).Should(gomega.BeNil())
-=======
+
+		commands.DeleteSubnetConfig(subnetName)
+	})
+
+	ginkgo.It("can load viper config and setup node properties for local deploy", func() {
+		commands.CreateSubnetConfig(subnetName, utils.SubnetEvmGenesisPath)
+		deployOutput := commands.DeploySubnetLocallyWithViperConf(subnetName, confPath)
+		rpcs, err := utils.ParseRPCsFromOutput(deployOutput)
+		if err != nil {
+			fmt.Println(deployOutput)
+		}
+		gomega.Expect(err).Should(gomega.BeNil())
+		gomega.Expect(rpcs).Should(gomega.HaveLen(1))
+		rpc := rpcs[0]
 		gomega.Expect(rpc).Should(gomega.HavePrefix("http://0.0.0.0:"))
->>>>>>> a7245eb7
 
 		commands.DeleteSubnetConfig(subnetName)
 	})
