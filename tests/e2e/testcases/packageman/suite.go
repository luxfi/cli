// Copyright (C) 2022, Ava Labs, Inc. All rights reserved.
// See the file LICENSE for licensing terms.

package packageman

import (
	"fmt"

	"github.com/ava-labs/avalanche-cli/tests/e2e/commands"
	"github.com/ava-labs/avalanche-cli/tests/e2e/utils"
	"github.com/onsi/ginkgo/v2"
	"github.com/onsi/gomega"
)

const (
	subnetName       = "e2eSubnetTest"
	secondSubnetName = "e2eSecondSubnetTest"

	// TODO: Currently the subnetEVM versions are collapsed to just use one, because only v0.3.0
	// is compatible with avago v1.8.x.
	// This also means we should consider this for the future: How to handle hardforks which make
<<<<<<< HEAD
	// this test break.:w
	soloSubnetEVMVersion1 = "v0.4.2"
	soloSubnetEVMVersion2 = "v0.4.1"

	soloAvagoVersion = "v1.9.1"

	multipleAvagoSubnetEVM = "v0.3.0"
	multipleAvagoVersion1  = "v1.8.0"
	mulitpleAvagoVersion2  = "v1.8.1"
=======
	// this test break.
	subnetEVMVersion1 = "v0.3.0"
	subnetEVMVersion2 = "v0.3.0"
	avagoVersion1     = "v1.8.0"
	avagoVersion2     = "v1.8.1"
>>>>>>> 3d678a44
)

var _ = ginkgo.Describe("[Package Management]", func() {
	ginkgo.BeforeEach(func() {
		commands.CleanNetworkHard()
	})

	ginkgo.AfterEach(func() {
		commands.CleanNetwork()
		err := utils.DeleteConfigs(subnetName)
		gomega.Expect(err).Should(gomega.BeNil())
		err = utils.DeleteConfigs(secondSubnetName)
		gomega.Expect(err).Should(gomega.BeNil())
	})

	ginkgo.It("can deploy a subnet with subnet-evm version", func() {
		// check subnet-evm install precondition
		gomega.Expect(utils.CheckSubnetEVMExists(soloSubnetEVMVersion1)).Should(gomega.BeFalse())
		gomega.Expect(utils.CheckAvalancheGoExists(soloAvagoVersion)).Should(gomega.BeFalse())

		commands.CreateSubnetEvmConfigWithVersion(subnetName, utils.SubnetEvmGenesisPath, soloSubnetEVMVersion1)
		deployOutput := commands.DeploySubnetLocallyWithVersion(subnetName, soloAvagoVersion)
		rpcs, err := utils.ParseRPCsFromOutput(deployOutput)
		if err != nil {
			fmt.Println(deployOutput)
		}
		gomega.Expect(err).Should(gomega.BeNil())
		gomega.Expect(rpcs).Should(gomega.HaveLen(1))
		rpc := rpcs[0]

		err = utils.SetHardhatRPC(rpc)
		gomega.Expect(err).Should(gomega.BeNil())

		err = utils.RunHardhatTests(utils.BaseTest)
		gomega.Expect(err).Should(gomega.BeNil())

		// check subnet-evm install
		gomega.Expect(utils.CheckSubnetEVMExists(soloSubnetEVMVersion1)).Should(gomega.BeTrue())
		gomega.Expect(utils.CheckAvalancheGoExists(soloAvagoVersion)).Should(gomega.BeTrue())

		commands.DeleteSubnetConfig(subnetName)
	})

	ginkgo.It("can deploy multiple subnet-evm versions", func() {
		// check subnet-evm install precondition
		gomega.Expect(utils.CheckSubnetEVMExists(soloSubnetEVMVersion1)).Should(gomega.BeFalse())
		gomega.Expect(utils.CheckSubnetEVMExists(soloSubnetEVMVersion2)).Should(gomega.BeFalse())

		commands.CreateSubnetEvmConfigWithVersion(subnetName, utils.SubnetEvmGenesisPath, soloSubnetEVMVersion1)
		commands.CreateSubnetEvmConfigWithVersion(secondSubnetName, utils.SubnetEvmGenesis2Path, soloSubnetEVMVersion2)

		deployOutput := commands.DeploySubnetLocally(subnetName)
		rpcs, err := utils.ParseRPCsFromOutput(deployOutput)
		if err != nil {
			fmt.Println(deployOutput)
		}
		gomega.Expect(err).Should(gomega.BeNil())
		gomega.Expect(rpcs).Should(gomega.HaveLen(1))

		deployOutput = commands.DeploySubnetLocally(secondSubnetName)
		rpcs, err = utils.ParseRPCsFromOutput(deployOutput)
		if err != nil {
			fmt.Println(deployOutput)
		}
		gomega.Expect(err).Should(gomega.BeNil())
		gomega.Expect(rpcs).Should(gomega.HaveLen(2))

		err = utils.SetHardhatRPC(rpcs[0])
		gomega.Expect(err).Should(gomega.BeNil())

		err = utils.RunHardhatTests(utils.BaseTest)
		gomega.Expect(err).Should(gomega.BeNil())

		err = utils.SetHardhatRPC(rpcs[1])
		gomega.Expect(err).Should(gomega.BeNil())

		err = utils.RunHardhatTests(utils.BaseTest)
		gomega.Expect(err).Should(gomega.BeNil())

		// check subnet-evm install
		gomega.Expect(utils.CheckSubnetEVMExists(soloSubnetEVMVersion1)).Should(gomega.BeTrue())
		gomega.Expect(utils.CheckSubnetEVMExists(soloSubnetEVMVersion2)).Should(gomega.BeTrue())

		commands.DeleteSubnetConfig(subnetName)
		commands.DeleteSubnetConfig(secondSubnetName)
	})

	ginkgo.It("can deploy with multiple avalanchego versions", func() {
		// check avago install precondition
		gomega.Expect(utils.CheckAvalancheGoExists(multipleAvagoVersion1)).Should(gomega.BeFalse())
		gomega.Expect(utils.CheckAvalancheGoExists(mulitpleAvagoVersion2)).Should(gomega.BeFalse())

		commands.CreateSubnetEvmConfigWithVersion(subnetName, utils.SubnetEvmGenesisPath, multipleAvagoSubnetEVM)
		deployOutput := commands.DeploySubnetLocallyWithVersion(subnetName, multipleAvagoVersion1)
		rpcs, err := utils.ParseRPCsFromOutput(deployOutput)
		if err != nil {
			fmt.Println(deployOutput)
		}
		gomega.Expect(err).Should(gomega.BeNil())
		gomega.Expect(rpcs).Should(gomega.HaveLen(1))
		rpc := rpcs[0]

		err = utils.SetHardhatRPC(rpc)
		gomega.Expect(err).Should(gomega.BeNil())

		// Deploy greeter contract
		scriptOutput, scriptErr, err := utils.RunHardhatScript(utils.GreeterScript)
		if scriptErr != "" {
			fmt.Println(scriptOutput)
			fmt.Println(scriptErr)
		}
		gomega.Expect(err).Should(gomega.BeNil())
		err = utils.ParseGreeterAddress(scriptOutput)
		gomega.Expect(err).Should(gomega.BeNil())

		err = utils.RunHardhatTests(utils.BaseTest)
		gomega.Expect(err).Should(gomega.BeNil())

		// check avago install
<<<<<<< HEAD
		gomega.Expect(utils.CheckAvalancheGoExists(multipleAvagoVersion1)).Should(gomega.BeTrue())
		gomega.Expect(utils.CheckAvalancheGoExists(mulitpleAvagoVersion2)).Should(gomega.BeFalse())
=======
		gomega.Expect(utils.CheckAvalancheGoExists(avagoVersion1)).Should(gomega.BeTrue())
		// FIXME: If we have to use twice the same version (because they are incompatible
		// between each other), then the following will necessarily fail:
		// gomega.Expect(utils.CheckAvalancheGoExists(avagoVersion2)).Should(gomega.BeFalse())
>>>>>>> 3d678a44

		commands.CleanNetwork()

		deployOutput = commands.DeploySubnetLocallyWithVersion(subnetName, mulitpleAvagoVersion2)
		rpcs, err = utils.ParseRPCsFromOutput(deployOutput)
		if err != nil {
			fmt.Println(deployOutput)
		}
		gomega.Expect(err).Should(gomega.BeNil())
		gomega.Expect(rpcs).Should(gomega.HaveLen(1))
		rpc = rpcs[0]

		err = utils.SetHardhatRPC(rpc)
		gomega.Expect(err).Should(gomega.BeNil())

		err = utils.RunHardhatTests(utils.BaseTest)
		gomega.Expect(err).Should(gomega.BeNil())

		// check avago install
		gomega.Expect(utils.CheckAvalancheGoExists(multipleAvagoVersion1)).Should(gomega.BeTrue())
		gomega.Expect(utils.CheckAvalancheGoExists(mulitpleAvagoVersion2)).Should(gomega.BeTrue())

		commands.DeleteSubnetConfig(subnetName)
	})
})<|MERGE_RESOLUTION|>--- conflicted
+++ resolved
@@ -16,11 +16,6 @@
 	subnetName       = "e2eSubnetTest"
 	secondSubnetName = "e2eSecondSubnetTest"
 
-	// TODO: Currently the subnetEVM versions are collapsed to just use one, because only v0.3.0
-	// is compatible with avago v1.8.x.
-	// This also means we should consider this for the future: How to handle hardforks which make
-<<<<<<< HEAD
-	// this test break.:w
 	soloSubnetEVMVersion1 = "v0.4.2"
 	soloSubnetEVMVersion2 = "v0.4.1"
 
@@ -29,13 +24,6 @@
 	multipleAvagoSubnetEVM = "v0.3.0"
 	multipleAvagoVersion1  = "v1.8.0"
 	mulitpleAvagoVersion2  = "v1.8.1"
-=======
-	// this test break.
-	subnetEVMVersion1 = "v0.3.0"
-	subnetEVMVersion2 = "v0.3.0"
-	avagoVersion1     = "v1.8.0"
-	avagoVersion2     = "v1.8.1"
->>>>>>> 3d678a44
 )
 
 var _ = ginkgo.Describe("[Package Management]", func() {
@@ -155,15 +143,8 @@
 		gomega.Expect(err).Should(gomega.BeNil())
 
 		// check avago install
-<<<<<<< HEAD
 		gomega.Expect(utils.CheckAvalancheGoExists(multipleAvagoVersion1)).Should(gomega.BeTrue())
 		gomega.Expect(utils.CheckAvalancheGoExists(mulitpleAvagoVersion2)).Should(gomega.BeFalse())
-=======
-		gomega.Expect(utils.CheckAvalancheGoExists(avagoVersion1)).Should(gomega.BeTrue())
-		// FIXME: If we have to use twice the same version (because they are incompatible
-		// between each other), then the following will necessarily fail:
-		// gomega.Expect(utils.CheckAvalancheGoExists(avagoVersion2)).Should(gomega.BeFalse())
->>>>>>> 3d678a44
 
 		commands.CleanNetwork()
 
